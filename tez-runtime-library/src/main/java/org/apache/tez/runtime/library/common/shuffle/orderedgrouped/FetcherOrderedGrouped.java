/**
 * Licensed to the Apache Software Foundation (ASF) under one
 * or more contributor license agreements.  See the NOTICE file
 * distributed with this work for additional information
 * regarding copyright ownership.  The ASF licenses this file
 * to you under the Apache License, Version 2.0 (the
 * "License"); you may not use this file except in compliance
 * with the License.  You may obtain a copy of the License at
 *
 *     http://www.apache.org/licenses/LICENSE-2.0
 *
 * Unless required by applicable law or agreed to in writing, software
 * distributed under the License is distributed on an "AS IS" BASIS,
 * WITHOUT WARRANTIES OR CONDITIONS OF ANY KIND, either express or implied.
 * See the License for the specific language governing permissions and
 * limitations under the License.
 */
package org.apache.tez.runtime.library.common.shuffle.orderedgrouped;

import java.io.DataInputStream;
import java.io.IOException;
import java.net.SocketTimeoutException;
import java.net.URL;
import java.util.ArrayList;
import java.util.Arrays;
import java.util.Collection;
import java.util.Iterator;
import java.util.LinkedHashMap;
import java.util.List;
import java.util.Map;
import java.util.concurrent.atomic.AtomicInteger;

import org.apache.hadoop.io.WritableUtils;
import org.apache.tez.http.BaseHttpConnection;
import org.apache.tez.http.HttpConnectionParams;
import org.apache.tez.common.CallableWithNdc;
import org.slf4j.Logger;
import org.slf4j.LoggerFactory;
import org.apache.hadoop.conf.Configuration;
import org.apache.hadoop.fs.LocalDirAllocator;
import org.apache.hadoop.fs.Path;
import org.apache.hadoop.io.compress.CompressionCodec;
import org.apache.tez.common.TezRuntimeFrameworkConfigs;
import org.apache.tez.common.counters.TezCounter;
import org.apache.tez.common.security.JobTokenSecretManager;
import org.apache.tez.runtime.library.common.Constants;
import org.apache.tez.runtime.library.common.InputAttemptIdentifier;
import org.apache.tez.runtime.library.common.shuffle.orderedgrouped.MapOutput.Type;
import org.apache.tez.runtime.library.common.sort.impl.TezIndexRecord;
import org.apache.tez.runtime.library.common.sort.impl.TezSpillRecord;
import org.apache.tez.runtime.library.exceptions.FetcherReadTimeoutException;
import org.apache.tez.runtime.library.common.shuffle.ShuffleUtils;

import com.google.common.annotations.VisibleForTesting;

class FetcherOrderedGrouped extends CallableWithNdc<Void> {
  
  private static final Logger LOG = LoggerFactory.getLogger(FetcherOrderedGrouped.class);

  private static final AtomicInteger nextId = new AtomicInteger(0);

  private final Configuration conf;
  private final boolean localDiskFetchEnabled;
  private final boolean verifyDiskChecksum;

  private final TezCounter connectionErrs;
  private final TezCounter ioErrs;
  private final TezCounter wrongLengthErrs;
  private final TezCounter badIdErrs;
  private final TezCounter wrongMapErrs;
  private final TezCounter wrongReduceErrs;
  private final FetchedInputAllocatorOrderedGrouped allocator;
  private final ShuffleScheduler scheduler;
  private final ExceptionReporter exceptionReporter;
  private final int id;
  private final String logIdentifier;
  private final String localShuffleHost;
  private final int localShufflePort;
  private final String applicationId;
 private final int dagId;
  private final MapHost mapHost;

  private final int minPartition;
  private final int maxPartition;

  // Decompression of map-outputs
  private final CompressionCodec codec;
  private final JobTokenSecretManager jobTokenSecretManager;

  final HttpConnectionParams httpConnectionParams;
  private final boolean sslShuffle;

  @VisibleForTesting
  volatile boolean stopped = false;

  private final boolean ifileReadAhead;
  private final int ifileReadAheadLength;
  @VisibleForTesting
  Map<String, InputAttemptIdentifier> remaining;
  volatile DataInputStream input;

  volatile BaseHttpConnection httpConnection;
  private final boolean asyncHttp;
  private final boolean compositeFetch;


  // Initiative value is 0, which means it hasn't retried yet.
  private long retryStartTime = 0;

  public FetcherOrderedGrouped(HttpConnectionParams httpConnectionParams,
                               ShuffleScheduler scheduler,
                               FetchedInputAllocatorOrderedGrouped allocator,
                               ExceptionReporter exceptionReporter, JobTokenSecretManager jobTokenSecretMgr,
                               boolean ifileReadAhead, int ifileReadAheadLength,
                               CompressionCodec codec,
                               Configuration conf,
                               boolean localDiskFetchEnabled,
                               String localHostname,
                               int shufflePort,
                               String srcNameTrimmed,
                               MapHost mapHost,
                               TezCounter ioErrsCounter,
                               TezCounter wrongLengthErrsCounter,
                               TezCounter badIdErrsCounter,
                               TezCounter wrongMapErrsCounter,
                               TezCounter connectionErrsCounter,
                               TezCounter wrongReduceErrsCounter,
                               String applicationId,
                               int dagId,
                               boolean asyncHttp,
                               boolean sslShuffle,
                               boolean verifyDiskChecksum,
                               boolean compositeFetch) {
    this.scheduler = scheduler;
    this.allocator = allocator;
    this.exceptionReporter = exceptionReporter;
    this.mapHost = mapHost;
    this.minPartition = this.mapHost.getPartitionId();
    this.maxPartition = this.minPartition + this.mapHost.getPartitionCount() - 1;
    this.id = nextId.incrementAndGet();
    this.jobTokenSecretManager = jobTokenSecretMgr;

    this.ioErrs = ioErrsCounter;
    this.wrongLengthErrs = wrongLengthErrsCounter;
    this.badIdErrs = badIdErrsCounter;
    this.wrongMapErrs = wrongMapErrsCounter;
    this.connectionErrs = connectionErrsCounter;
    this.wrongReduceErrs = wrongReduceErrsCounter;
    this.applicationId = applicationId;
    this.dagId = dagId;

    this.ifileReadAhead = ifileReadAhead;
    this.ifileReadAheadLength = ifileReadAheadLength;
    this.httpConnectionParams = httpConnectionParams;
    this.asyncHttp = asyncHttp;
    if (codec != null) {
      this.codec = codec;
    } else {
      this.codec = null;
    }
    this.conf = conf;
    this.localShuffleHost = localHostname;
    this.localShufflePort = shufflePort;

    this.localDiskFetchEnabled = localDiskFetchEnabled;
    this.sslShuffle = sslShuffle;
    this.verifyDiskChecksum = verifyDiskChecksum;
    this.compositeFetch = compositeFetch;

    this.logIdentifier = "fetcher [" + srcNameTrimmed + "] #" + id;
  }

  @VisibleForTesting
  protected void fetchNext() throws InterruptedException, IOException {
    try {
      if (localDiskFetchEnabled && mapHost.getHost().equals(localShuffleHost) && mapHost.getPort() == localShufflePort) {
        setupLocalDiskFetch(mapHost);
      } else {
        // Shuffle
        copyFromHost(mapHost);
      }
    } finally {
      cleanupCurrentConnection(false);
      scheduler.freeHost(mapHost);
    }
  }

  @Override
  public Void callInternal() {
    try {
      remaining = null; // Safety.
      fetchNext();
    } catch (InterruptedException ie) {
      //TODO: might not be respected when fetcher is in progress / server is busy.  TEZ-711
      //Set the status back
      Thread.currentThread().interrupt();
      return null;
    } catch (Throwable t) {
      exceptionReporter.reportException(t);
      // Shuffle knows how to deal with failures post shutdown via the onFailure hook
    }
    return null;
  }

  public void shutDown() {
    if (!stopped) {
      if (LOG.isDebugEnabled()) {
        LOG.debug("Fetcher stopped for host " + mapHost);
      }
      stopped = true;
      // An interrupt will come in while shutting down the thread.
      cleanupCurrentConnection(false);
    }
  }

  private final Object cleanupLock = new Object();
  private void cleanupCurrentConnection(boolean disconnect) {
    // Synchronizing on cleanupLock to ensure we don't run into a parallel close
    // Can't synchronize on the main class itself since that would cause the
    // shutdown request to block
    synchronized (cleanupLock) {
      try {
        if (httpConnection != null) {
          httpConnection.cleanup(disconnect);
          httpConnection = null;
        }
      } catch (IOException e) {
        if (LOG.isDebugEnabled()) {
          LOG.debug("Exception while shutting down fetcher " + logIdentifier, e);
        } else {
          LOG.info("Exception while shutting down fetcher " + logIdentifier + ": " + e.getMessage());
        }
      }
    }
  }

  /**
   * The crux of the matter...
   * 
   * @param host {@link MapHost} from which we need to  
   *              shuffle available map-outputs.
   */
  @VisibleForTesting
  protected void copyFromHost(MapHost host) throws IOException {
    // reset retryStartTime for a new host
    retryStartTime = 0;
    // Get completed maps on 'host'
    List<InputAttemptIdentifier> srcAttempts = scheduler.getMapsForHost(host);
    // Sanity check to catch hosts with only 'OBSOLETE' maps,
    // especially at the tail of large jobs
    if (srcAttempts.size() == 0) {
      return;
    }
    if(LOG.isDebugEnabled()) {
      LOG.debug("Fetcher " + id + " going to fetch from " + host + " for: "
        + srcAttempts + ", partition range: " + minPartition + "-" + maxPartition);
    }
    populateRemainingMap(srcAttempts);
    // Construct the url and connect
    try {
      if (!setupConnection(host, remaining.values())) {
        if (stopped) {
          cleanupCurrentConnection(true);
        }
        // Maps will be added back in the finally block in case of failure.
        return;
      }

      // Loop through available map-outputs and fetch them
      // On any error, faildTasks is not null and we exit
      // after putting back the remaining maps to the 
      // yet_to_be_fetched list and marking the failed tasks.
      InputAttemptIdentifier[] failedTasks = null;
      while (!remaining.isEmpty() && failedTasks == null) {
        InputAttemptIdentifier inputAttemptIdentifier =
            remaining.entrySet().iterator().next().getValue();
        // fail immediately after first failure because we dont know how much to
        // skip for this error in the input stream. So we cannot move on to the 
        // remaining outputs. YARN-1773. Will get to them in the next retry.
        try {
          failedTasks = copyMapOutput(host, input, inputAttemptIdentifier);
        } catch (FetcherReadTimeoutException e) {
          // Setup connection again if disconnected
          cleanupCurrentConnection(true);
          if (stopped) {
            if (LOG.isDebugEnabled()) {
              LOG.debug("Not re-establishing connection since Fetcher has been stopped");
            }
            return;
          }
          // Connect with retry
          if (!setupConnection(host, remaining.values())) {
            if (stopped) {
              cleanupCurrentConnection(true);
              if (LOG.isDebugEnabled()) {
                LOG.debug(
                    "Not reporting connection re-establishment failure since fetcher is stopped");
              }
              return;
            }
            failedTasks = new InputAttemptIdentifier[] {getNextRemainingAttempt()};
            break;
          }
        }
      }

      if (failedTasks != null && failedTasks.length > 0) {
        if (stopped) {
          if (LOG.isDebugEnabled()) {
            LOG.debug("Ignoring copyMapOutput failures for tasks: " + Arrays.toString(failedTasks) +
                " since Fetcher has been stopped");
          }
        } else {
          LOG.warn("copyMapOutput failed for tasks " + Arrays.toString(failedTasks));
          for (InputAttemptIdentifier left : failedTasks) {
            scheduler.copyFailed(left, host, true, false, false);
          }
        }
      }

      cleanupCurrentConnection(false);

      // Sanity check
      if (failedTasks == null && !remaining.isEmpty()) {
        throw new IOException("server didn't return all expected map outputs: "
            + remaining.size() + " left.");
      }
    } finally {
      putBackRemainingMapOutputs(host);
    }
  }

  @VisibleForTesting
  boolean setupConnection(MapHost host, Collection<InputAttemptIdentifier> attempts)
      throws IOException {
    boolean connectSucceeded = false;
    try {
      StringBuilder baseURI = ShuffleUtils.constructBaseURIForShuffleHandler(host.getHost(),
          host.getPort(), host.getPartitionId(), host.getPartitionCount(), applicationId, dagId, sslShuffle);
      URL url = ShuffleUtils.constructInputURL(baseURI.toString(), attempts, httpConnectionParams.isKeepAlive());
      httpConnection = ShuffleUtils.getHttpConnection(asyncHttp, url, httpConnectionParams,
          logIdentifier, jobTokenSecretManager);
      connectSucceeded = httpConnection.connect();

      if (stopped) {
        if (LOG.isDebugEnabled()) {
          LOG.debug("Detected fetcher has been shutdown after connection establishment. Returning");
        }
        return false;
      }
      input = httpConnection.getInputStream();
      httpConnection.validate();
      return true;
    } catch (IOException | InterruptedException ie) {
      if (ie instanceof InterruptedException) {
        Thread.currentThread().interrupt(); //reset status
      }
      if (stopped) {
        if (LOG.isDebugEnabled()) {
          LOG.debug("Not reporting fetch failure, since an Exception was caught after shutdown");
        }
        return false;
      }
      ioErrs.increment(1);
      if (!connectSucceeded) {
        LOG.warn("Failed to connect to " + host + " with " + remaining.size() + " inputs", ie);
        connectionErrs.increment(1);
      } else {
        LOG.warn("Failed to verify reply after connecting to " + host + " with " + remaining.size()
            + " inputs pending", ie);
      }

      // At this point, either the connection failed, or the initial header verification failed.
      // The error does not relate to any specific Input. Report all of them as failed.
      // This ends up indirectly penalizing the host (multiple failures reported on the single host)
      for (InputAttemptIdentifier left : remaining.values()) {
        // Need to be handling temporary glitches ..
        // Report read error to the AM to trigger source failure heuristics
        scheduler.copyFailed(left, host, connectSucceeded, !connectSucceeded, false);
      }
      return false;
    }
  }

  @VisibleForTesting
  protected void putBackRemainingMapOutputs(MapHost host) {
    // Cycle through remaining MapOutputs
    boolean isFirst = true;
    InputAttemptIdentifier first = null;
    for (InputAttemptIdentifier left : remaining.values()) {
      if (isFirst) {
        first = left;
        isFirst = false;
        continue;
      }
      scheduler.putBackKnownMapOutput(host, left);
    }
    if (first != null) { // Empty remaining list.
      scheduler.putBackKnownMapOutput(host, first);
    }
  }

  private static InputAttemptIdentifier[] EMPTY_ATTEMPT_ID_ARRAY = new InputAttemptIdentifier[0];

  private static class MapOutputStat {
    final InputAttemptIdentifier srcAttemptId;
    final long decompressedLength;
    final long compressedLength;
    final int forReduce;

    MapOutputStat(InputAttemptIdentifier srcAttemptId, long decompressedLength, long compressedLength, int forReduce) {
      this.srcAttemptId = srcAttemptId;
      this.decompressedLength = decompressedLength;
      this.compressedLength = compressedLength;
      this.forReduce = forReduce;
    }

    @Override
    public String toString() {
      return new String("id: " + srcAttemptId + ", decompressed length: " + decompressedLength + ", compressed length: " + compressedLength + ", reduce: " + forReduce);
    }
  }

  protected InputAttemptIdentifier[] copyMapOutput(MapHost host,
                                DataInputStream input, InputAttemptIdentifier inputAttemptIdentifier) throws FetcherReadTimeoutException {
    MapOutput mapOutput = null;
    InputAttemptIdentifier srcAttemptId = null;
    long decompressedLength = 0;
    long compressedLength = 0;
    try {
      long startTime = System.currentTimeMillis();
      int partitionCount = 1;

      if (this.compositeFetch) {
        // Multiple partitions are fetched
        partitionCount = WritableUtils.readVInt(input);
      }
      ArrayList<MapOutputStat> mapOutputStats = new ArrayList<>(partitionCount);
      for (int mapOutputIndex = 0; mapOutputIndex < partitionCount; mapOutputIndex++) {
        MapOutputStat mapOutputStat = null;
        try {
          //Read the shuffle header
          ShuffleHeader header = new ShuffleHeader();
          // TODO Review: Multiple header reads in case of status WAIT ?
          header.readFields(input);
          if (!header.mapId.startsWith(InputAttemptIdentifier.PATH_PREFIX)) {
            if (!stopped) {
              badIdErrs.increment(1);
              LOG.warn("Invalid map id: " + header.mapId + ", expected to start with " +
                  InputAttemptIdentifier.PATH_PREFIX + ", partition: " + header.forReduce);
              return new InputAttemptIdentifier[]{getNextRemainingAttempt()};
            } else {
              if (LOG.isDebugEnabled()) {
                LOG.debug("Already shutdown. Ignoring invalid map id error");
              }
              return EMPTY_ATTEMPT_ID_ARRAY;
            }
          }

          if (header.getCompressedLength() == 0) {
            // Empty partitions are already accounted for
            continue;
          }

          mapOutputStat = new MapOutputStat(scheduler.getIdentifierForFetchedOutput(header.mapId, header.forReduce),
              header.uncompressedLength,
              header.compressedLength,
              header.forReduce);
          mapOutputStats.add(mapOutputStat);
        } catch (IllegalArgumentException e) {
          if (!stopped) {
            badIdErrs.increment(1);
            LOG.warn("Invalid map id ", e);
            // Don't know which one was bad, so consider this one bad and dont read
            // the remaining because we dont know where to start reading from. YARN-1773
            return new InputAttemptIdentifier[]{getNextRemainingAttempt()};
          } else {
            if (LOG.isDebugEnabled()) {
              LOG.debug("Already shutdown. Ignoring invalid map id error. Exception: " +
                  e.getClass().getName() + ", Message: " + e.getMessage());
            }
            return EMPTY_ATTEMPT_ID_ARRAY;
          }
        }

        // Do some basic sanity verification
        if (!verifySanity(mapOutputStat.compressedLength, mapOutputStat.decompressedLength, mapOutputStat.forReduce,
            remaining, mapOutputStat.srcAttemptId)) {
          if (!stopped) {
            srcAttemptId = mapOutputStat.srcAttemptId;
            if (srcAttemptId == null) {
              srcAttemptId = getNextRemainingAttempt();
              LOG.warn("Was expecting " + srcAttemptId + " but got null");
            }
            assert (srcAttemptId != null);
            return new InputAttemptIdentifier[]{srcAttemptId};
          } else {
            if (LOG.isDebugEnabled()) {
              LOG.debug("Already stopped. Ignoring verification failure.");
            }
            return EMPTY_ATTEMPT_ID_ARRAY;
          }
        }

        if (LOG.isDebugEnabled()) {
          LOG.debug("header: " + mapOutputStat.srcAttemptId + ", len: " + mapOutputStat.compressedLength +
              ", decomp len: " + mapOutputStat.decompressedLength);
        }
      }

      for (MapOutputStat mapOutputStat : mapOutputStats) {
        // Get the location for the map output - either in-memory or on-disk
        srcAttemptId = mapOutputStat.srcAttemptId;
        decompressedLength = mapOutputStat.decompressedLength;
        compressedLength = mapOutputStat.compressedLength;
        try {
          mapOutput = allocator.reserve(srcAttemptId, decompressedLength, compressedLength, id);
        } catch (IOException e) {
          if (!stopped) {
            // Kill the reduce attempt
            ioErrs.increment(1);
            scheduler.reportLocalError(e);
          } else {
            if (LOG.isDebugEnabled()) {
              LOG.debug("Already stopped. Ignoring error from merger.reserve");
            }
          }
          return EMPTY_ATTEMPT_ID_ARRAY;
        }

        // Check if we can shuffle *now* ...
        if (mapOutput.getType() == Type.WAIT) {
          LOG.info("fetcher#" + id + " - MergerManager returned Status.WAIT ...");
          //Not an error but wait to process data.
          return EMPTY_ATTEMPT_ID_ARRAY;
        }

        // Go!
        if (LOG.isDebugEnabled()) {
          LOG.debug("fetcher#" + id + " about to shuffle output of map " +
              mapOutput.getAttemptIdentifier() + " decomp: " +
              decompressedLength + " len: " + compressedLength + " to " + mapOutput.getType());
        }

        if (mapOutput.getType() == Type.MEMORY) {
          ShuffleUtils.shuffleToMemory(mapOutput.getMemory(), input,
              (int) decompressedLength, (int) compressedLength, codec, ifileReadAhead,
              ifileReadAheadLength, LOG, mapOutput.getAttemptIdentifier());
        } else if (mapOutput.getType() == Type.DISK) {
          ShuffleUtils.shuffleToDisk(mapOutput.getDisk(), host.getHostIdentifier(),
              input, compressedLength, decompressedLength, LOG,
              mapOutput.getAttemptIdentifier(),
              ifileReadAhead, ifileReadAheadLength, verifyDiskChecksum);
        } else {
          throw new IOException("Unknown mapOutput type while fetching shuffle data:" +
              mapOutput.getType());
        }

<<<<<<< HEAD
        // Inform the shuffle scheduler
        long endTime = System.currentTimeMillis();
        // Reset retryStartTime as map task make progress if retried before.
        retryStartTime = 0;

        scheduler.copySucceeded(srcAttemptId, host, compressedLength, decompressedLength,
            endTime - startTime, mapOutput, false);
        // Note successful shuffle
        metrics.successFetch();
      }
      remaining.remove(inputAttemptIdentifier.toString());
    } catch(IOException ioe) {
=======
      scheduler.copySucceeded(srcAttemptId, host, compressedLength, decompressedLength,
                              endTime - startTime, mapOutput, false);
      // Note successful shuffle
      remaining.remove(srcAttemptId.toString());
      return null;
    } catch (IOException ioe) {
>>>>>>> 68fe0233
      if (stopped) {
        if (LOG.isDebugEnabled()) {
          LOG.debug("Not reporting fetch failure for exception during data copy: ["
              + ioe.getClass().getName() + ", " + ioe.getMessage() + "]");
        }
        cleanupCurrentConnection(true);
        if (mapOutput != null) {
          mapOutput.abort(); // Release resources
        }
        // Don't need to put back - since that's handled by the invoker
        return EMPTY_ATTEMPT_ID_ARRAY;
      }
      if (shouldRetry(host, ioe)) {
        //release mem/file handles
        if (mapOutput != null) {
          mapOutput.abort();
        }
        throw new FetcherReadTimeoutException(ioe);
      }
      ioErrs.increment(1);
      if (srcAttemptId == null || mapOutput == null) {
        LOG.info("fetcher#" + id + " failed to read map header" +
            srcAttemptId + " decomp: " +
            decompressedLength + ", " + compressedLength, ioe);
        if (srcAttemptId == null) {
          return remaining.values().toArray(new InputAttemptIdentifier[remaining.values().size()]);
        } else {
          return new InputAttemptIdentifier[]{srcAttemptId};
        }
      }
      LOG.warn("Failed to shuffle output of " + srcAttemptId +
          " from " + host.getHostIdentifier(), ioe);

      // Inform the shuffle-scheduler
      mapOutput.abort();
<<<<<<< HEAD
      metrics.failedFetch();
      return new InputAttemptIdentifier[]{srcAttemptId};
=======
      return new InputAttemptIdentifier[] {srcAttemptId};
>>>>>>> 68fe0233
    }
    return null;
  }

  /**
   * Check connection needs to be re-established.
   *
   * @param host
   * @param ioe
   * @return true to indicate connection retry. false otherwise.
   * @throws IOException
   */
  private boolean shouldRetry(MapHost host, IOException ioe) {
    if (!(ioe instanceof SocketTimeoutException)) {
      return false;
    }
    // First time to retry.
    long currentTime = System.currentTimeMillis();
    if (retryStartTime == 0) {
      retryStartTime = currentTime;
    }

    if (currentTime - retryStartTime < httpConnectionParams.getReadTimeout()) {
      LOG.warn("Shuffle output from " + host.getHostIdentifier() +
          " failed, retry it.");
      //retry connecting to the host
      return true;
    } else {
      // timeout, prepare to be failed.
      LOG.warn("Timeout for copying MapOutput with retry on host " + host
          + "after " + httpConnectionParams.getReadTimeout() + "milliseconds.");
      return false;
    }
  }
  
  /**
   * Do some basic verification on the input received -- Being defensive
   * @param compressedLength
   * @param decompressedLength
   * @param forReduce
   * @param remaining
   * @param srcAttemptId
   * @return true/false, based on if the verification succeeded or not
   */
  private boolean verifySanity(long compressedLength, long decompressedLength,
      int forReduce, Map<String, InputAttemptIdentifier> remaining, InputAttemptIdentifier srcAttemptId) {
    if (compressedLength < 0 || decompressedLength < 0) {
      wrongLengthErrs.increment(1);
      LOG.warn(logIdentifier + " invalid lengths in map output header: id: " +
          srcAttemptId + " len: " + compressedLength + ", decomp len: " + 
               decompressedLength);
      return false;
    }

    // partitionId verification. Isn't availalbe here because it is encoded into
    // URI
    if (forReduce < minPartition || forReduce > maxPartition) {
      wrongReduceErrs.increment(1);
      LOG.warn(logIdentifier + " data for the wrong partition map: " + srcAttemptId + " len: "
          + compressedLength + " decomp len: " + decompressedLength + " for partition " + forReduce
          + ", expected partition range: " + minPartition + "-" + maxPartition);
      return false;
    }
    return true;
  }
  
  private InputAttemptIdentifier getNextRemainingAttempt() {
    if (remaining.size() > 0) {
      return remaining.values().iterator().next();
    } else {
      return null;
    }
  }

  @VisibleForTesting
  protected void setupLocalDiskFetch(MapHost host) throws InterruptedException {
    // Get completed maps on 'host'
    List<InputAttemptIdentifier> srcAttempts = scheduler.getMapsForHost(host);

    // Sanity check to catch hosts with only 'OBSOLETE' maps,
    // especially at the tail of large jobs
    if (srcAttempts.size() == 0) {
      return;
    }

    if(LOG.isDebugEnabled()) {
      LOG.debug("Fetcher " + id + " going to fetch (local disk) from " + host + " for: "
          + srcAttempts + ", partition range: " + minPartition + "-" + maxPartition);
    }

    // List of maps to be fetched yet
    populateRemainingMap(srcAttempts);

    try {
      final Iterator<InputAttemptIdentifier> iter = remaining.values().iterator();
      while (iter.hasNext()) {
        // Avoid fetching more if already stopped
        if (stopped) {
          return;
        }
        InputAttemptIdentifier srcAttemptId = iter.next();
        MapOutput mapOutput = null;
<<<<<<< HEAD
        boolean hasFailures = false;
        // Fetch partition count number of map outputs (handles auto-reduce case)
        for (int curPartition = minPartition; curPartition <= maxPartition; curPartition++) {
          try {
            long startTime = System.currentTimeMillis();

            // Partition id is the base partition id plus the relative offset
            int reduceId = host.getPartitionId() + curPartition - minPartition;
            srcAttemptId = scheduler.getIdentifierForFetchedOutput(srcAttemptId.getPathComponent(), reduceId);
            Path filename = getShuffleInputFileName(srcAttemptId.getPathComponent(), null);
            TezIndexRecord indexRecord = getIndexRecord(srcAttemptId.getPathComponent(), reduceId);

            mapOutput = getMapOutputForDirectDiskFetch(srcAttemptId, filename, indexRecord);
            long endTime = System.currentTimeMillis();
            scheduler.copySucceeded(srcAttemptId, host, indexRecord.getPartLength(),
                indexRecord.getRawLength(), (endTime - startTime), mapOutput, true);
            metrics.successFetch();
          } catch (IOException e) {
            if (mapOutput != null) {
              mapOutput.abort();
=======
        try {
          long startTime = System.currentTimeMillis();
          Path filename = getShuffleInputFileName(srcAttemptId.getPathComponent(), null);

          TezIndexRecord indexRecord = getIndexRecord(srcAttemptId.getPathComponent(),
              currentPartition);

          mapOutput = getMapOutputForDirectDiskFetch(srcAttemptId, filename, indexRecord);
          long endTime = System.currentTimeMillis();
          scheduler.copySucceeded(srcAttemptId, host, indexRecord.getPartLength(),
              indexRecord.getRawLength(), (endTime - startTime), mapOutput, true);
          iter.remove();
        } catch (IOException e) {
          if (mapOutput != null) {
            mapOutput.abort();
          }
          if (!stopped) {
            ioErrs.increment(1);
            scheduler.copyFailed(srcAttemptId, host, true, false, true);
            LOG.warn("Failed to read local disk output of " + srcAttemptId + " from " +
                host.getHostIdentifier(), e);
          } else {
            if (LOG.isDebugEnabled()) {
              LOG.debug(
                  "Ignoring fetch error during local disk copy since fetcher has already been stopped");
>>>>>>> 68fe0233
            }
            if (!stopped) {
              hasFailures = true;
              metrics.failedFetch();
              ioErrs.increment(1);
              scheduler.copyFailed(srcAttemptId, host, true, false, true);
              LOG.warn("Failed to read local disk output of " + srcAttemptId + " from " +
                  host.getHostIdentifier(), e);
            } else {
              if (LOG.isDebugEnabled()) {
                LOG.debug(
                    "Ignoring fetch error during local disk copy since fetcher has already been stopped");
              }
              return;
            }

          }
        }
        if (!hasFailures) {
          iter.remove();
        }
      }
    } finally {
      putBackRemainingMapOutputs(host);
    }

  }

  @VisibleForTesting
  //TODO: Refactor following to make use of methods from TezTaskOutputFiles to be consistent.
  protected Path getShuffleInputFileName(String pathComponent, String suffix)
      throws IOException {
    LocalDirAllocator localDirAllocator = new LocalDirAllocator(TezRuntimeFrameworkConfigs.LOCAL_DIRS);
    suffix = suffix != null ? suffix : "";
    String outputPath = Constants.TEZ_RUNTIME_TASK_OUTPUT_DIR + Path.SEPARATOR +
        pathComponent + Path.SEPARATOR +
        Constants.TEZ_RUNTIME_TASK_OUTPUT_FILENAME_STRING + suffix;
    String pathFromLocalDir = getPathForLocalDir(outputPath);

    return localDirAllocator.getLocalPathToRead(pathFromLocalDir.toString(), conf);
  }

  @VisibleForTesting
  protected TezIndexRecord getIndexRecord(String pathComponent, int partitionId)
      throws IOException {
    Path indexFile = getShuffleInputFileName(pathComponent,
        Constants.TEZ_RUNTIME_TASK_OUTPUT_INDEX_SUFFIX_STRING);
    TezSpillRecord spillRecord = new TezSpillRecord(indexFile, conf);
    return spillRecord.getIndex(partitionId);
  }

  @VisibleForTesting
  protected MapOutput getMapOutputForDirectDiskFetch(InputAttemptIdentifier srcAttemptId,
                                                     Path filename, TezIndexRecord indexRecord)
      throws IOException {
    return MapOutput.createLocalDiskMapOutput(srcAttemptId, allocator, filename,
        indexRecord.getStartOffset(), indexRecord.getPartLength(), true);
  }

  @VisibleForTesting
  void populateRemainingMap(List<InputAttemptIdentifier> origlist) {
    if (remaining == null) {
      remaining = new LinkedHashMap<String, InputAttemptIdentifier>(origlist.size());
    }
    for (InputAttemptIdentifier id : origlist) {
      remaining.put(id.toString(), id);
    }
  }

  private String getPathForLocalDir(String suffix) {
    if(ShuffleUtils.isTezShuffleHandler(conf)) {
      return Constants.DAG_PREFIX + dagId + Path.SEPARATOR + suffix;
    }
    return suffix;
  }
}
<|MERGE_RESOLUTION|>--- conflicted
+++ resolved
@@ -556,7 +556,6 @@
               mapOutput.getType());
         }
 
-<<<<<<< HEAD
         // Inform the shuffle scheduler
         long endTime = System.currentTimeMillis();
         // Reset retryStartTime as map task make progress if retried before.
@@ -564,19 +563,9 @@
 
         scheduler.copySucceeded(srcAttemptId, host, compressedLength, decompressedLength,
             endTime - startTime, mapOutput, false);
-        // Note successful shuffle
-        metrics.successFetch();
       }
       remaining.remove(inputAttemptIdentifier.toString());
     } catch(IOException ioe) {
-=======
-      scheduler.copySucceeded(srcAttemptId, host, compressedLength, decompressedLength,
-                              endTime - startTime, mapOutput, false);
-      // Note successful shuffle
-      remaining.remove(srcAttemptId.toString());
-      return null;
-    } catch (IOException ioe) {
->>>>>>> 68fe0233
       if (stopped) {
         if (LOG.isDebugEnabled()) {
           LOG.debug("Not reporting fetch failure for exception during data copy: ["
@@ -612,12 +601,7 @@
 
       // Inform the shuffle-scheduler
       mapOutput.abort();
-<<<<<<< HEAD
-      metrics.failedFetch();
-      return new InputAttemptIdentifier[]{srcAttemptId};
-=======
       return new InputAttemptIdentifier[] {srcAttemptId};
->>>>>>> 68fe0233
     }
     return null;
   }
@@ -720,7 +704,6 @@
         }
         InputAttemptIdentifier srcAttemptId = iter.next();
         MapOutput mapOutput = null;
-<<<<<<< HEAD
         boolean hasFailures = false;
         // Fetch partition count number of map outputs (handles auto-reduce case)
         for (int curPartition = minPartition; curPartition <= maxPartition; curPartition++) {
@@ -737,41 +720,12 @@
             long endTime = System.currentTimeMillis();
             scheduler.copySucceeded(srcAttemptId, host, indexRecord.getPartLength(),
                 indexRecord.getRawLength(), (endTime - startTime), mapOutput, true);
-            metrics.successFetch();
           } catch (IOException e) {
             if (mapOutput != null) {
               mapOutput.abort();
-=======
-        try {
-          long startTime = System.currentTimeMillis();
-          Path filename = getShuffleInputFileName(srcAttemptId.getPathComponent(), null);
-
-          TezIndexRecord indexRecord = getIndexRecord(srcAttemptId.getPathComponent(),
-              currentPartition);
-
-          mapOutput = getMapOutputForDirectDiskFetch(srcAttemptId, filename, indexRecord);
-          long endTime = System.currentTimeMillis();
-          scheduler.copySucceeded(srcAttemptId, host, indexRecord.getPartLength(),
-              indexRecord.getRawLength(), (endTime - startTime), mapOutput, true);
-          iter.remove();
-        } catch (IOException e) {
-          if (mapOutput != null) {
-            mapOutput.abort();
-          }
-          if (!stopped) {
-            ioErrs.increment(1);
-            scheduler.copyFailed(srcAttemptId, host, true, false, true);
-            LOG.warn("Failed to read local disk output of " + srcAttemptId + " from " +
-                host.getHostIdentifier(), e);
-          } else {
-            if (LOG.isDebugEnabled()) {
-              LOG.debug(
-                  "Ignoring fetch error during local disk copy since fetcher has already been stopped");
->>>>>>> 68fe0233
             }
             if (!stopped) {
               hasFailures = true;
-              metrics.failedFetch();
               ioErrs.increment(1);
               scheduler.copyFailed(srcAttemptId, host, true, false, true);
               LOG.warn("Failed to read local disk output of " + srcAttemptId + " from " +
