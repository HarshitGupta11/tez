  /**
* Licensed to the Apache Software Foundation (ASF) under one
* or more contributor license agreements.  See the NOTICE file
* distributed with this work for additional information
* regarding copyright ownership.  The ASF licenses this file
* to you under the Apache License, Version 2.0 (the
* "License"); you may not use this file except in compliance
* with the License.  You may obtain a copy of the License at
*
*     http://www.apache.org/licenses/LICENSE-2.0
*
* Unless required by applicable law or agreed to in writing, software
* distributed under the License is distributed on an "AS IS" BASIS,
* WITHOUT WARRANTIES OR CONDITIONS OF ANY KIND, either express or implied.
* See the License for the specific language governing permissions and
* limitations under the License.
*/
package org.apache.tez.runtime.library.common.sort.impl;

import java.io.IOException;
import java.io.OutputStream;
import java.nio.BufferOverflowException;
import java.nio.ByteBuffer;
import java.nio.ByteOrder;
import java.nio.IntBuffer;
import java.util.ArrayList;
import java.util.List;
import java.util.PriorityQueue;
import java.util.concurrent.ExecutionException;
import java.util.concurrent.ExecutorService;
import java.util.concurrent.Executors;
import java.util.concurrent.Future;
import java.util.concurrent.TimeUnit;
import java.util.zip.Deflater;

import com.google.common.annotations.VisibleForTesting;
import com.google.common.base.Preconditions;
import com.google.common.collect.Lists;

import org.apache.tez.runtime.library.api.IOInterruptedException;
import org.slf4j.Logger;
import org.slf4j.LoggerFactory;
import org.apache.hadoop.conf.Configuration;
import org.apache.hadoop.fs.FSDataOutputStream;
import org.apache.hadoop.fs.Path;
import org.apache.hadoop.io.DataInputBuffer;
import org.apache.tez.common.TezUtilsInternal;
import org.apache.tez.common.CallableWithNdc;
import org.apache.tez.common.io.NonSyncDataOutputStream;
import org.apache.tez.runtime.api.Event;
import org.apache.tez.runtime.library.common.comparator.ProxyComparator;
import org.apache.hadoop.io.RawComparator;
import org.apache.hadoop.util.IndexedSortable;
import org.apache.hadoop.util.IndexedSorter;
import org.apache.hadoop.util.Progress;
import org.apache.tez.common.TezCommonUtils;
import org.apache.tez.runtime.api.OutputContext;
import org.apache.tez.runtime.library.api.TezRuntimeConfiguration;
import org.apache.tez.runtime.library.common.ConfigUtils;
import org.apache.tez.runtime.library.common.shuffle.ShuffleUtils;
import org.apache.tez.runtime.library.common.sort.impl.IFile.Writer;
import org.apache.tez.runtime.library.common.sort.impl.TezMerger.DiskSegment;
import org.apache.tez.runtime.library.common.sort.impl.TezMerger.Segment;
import org.apache.tez.runtime.library.utils.LocalProgress;
import org.apache.tez.util.StopWatch;

import com.google.common.util.concurrent.ThreadFactoryBuilder;

@SuppressWarnings({"unchecked", "rawtypes"})
public class PipelinedSorter extends ExternalSorter {
  
  private static final Logger LOG = LoggerFactory.getLogger(PipelinedSorter.class);
  
  /**
   * The size of each record in the index file for the map-outputs.
   */
  public static final int MAP_OUTPUT_INDEX_RECORD_LENGTH = 24;

  private final static int APPROX_HEADER_LENGTH = 150;

  private final int partitionBits;
  
  private static final int PARTITION = 0;        // partition offset in acct
  private static final int KEYSTART = 1;         // key offset in acct
  private static final int VALSTART = 2;         // val offset in acct
  private static final int VALLEN = 3;           // val len in acct
  private static final int NMETA = 4;            // num meta ints
  private static final int METASIZE = NMETA * 4; // size in bytes

  private final int minSpillsForCombine;
  private final ProxyComparator hasher;
  // SortSpans  
  private SortSpan span;

  //total memory capacity allocated to sorter
  private final long capacity;

  //track buffer overflow recursively in all buffers
  private int bufferOverflowRecursion;

  // Merger
  private final SpanMerger merger; 
  private final ExecutorService sortmaster;

  private final ArrayList<TezSpillRecord> indexCacheList =
    new ArrayList<TezSpillRecord>();

  private final boolean pipelinedShuffle;

  private long currentAllocatableMemory;
  //Maintain a list of ByteBuffers
  @VisibleForTesting
  final List<ByteBuffer> buffers;
  final int maxNumberOfBlocks;
  private int bufferIndex = -1;
  private final int MIN_BLOCK_SIZE;
  private final boolean lazyAllocateMem;
  private final Deflater deflater;

  // TODO Set additional countesr - total bytes written, spills etc.

  public PipelinedSorter(OutputContext outputContext, Configuration conf, int numOutputs,
      long initialMemoryAvailable) throws IOException {
    super(outputContext, conf, numOutputs, initialMemoryAvailable);

    lazyAllocateMem = this.conf.getBoolean(TezRuntimeConfiguration
        .TEZ_RUNTIME_PIPELINED_SORTER_LAZY_ALLOCATE_MEMORY, TezRuntimeConfiguration
        .TEZ_RUNTIME_PIPELINED_SORTER_LAZY_ALLOCATE_MEMORY_DEFAULT);

    if (lazyAllocateMem) {
      /**
       * When lazy-allocation is enabled, framework takes care of auto
       * allocating memory on need basis. Desirable block size is set to 256MB
       */
      MIN_BLOCK_SIZE = 256 << 20; //256 MB
    } else {
      int minBlockSize = conf.getInt(TezRuntimeConfiguration
              .TEZ_RUNTIME_PIPELINED_SORTER_MIN_BLOCK_SIZE_IN_MB,
          TezRuntimeConfiguration
              .TEZ_RUNTIME_PIPELINED_SORTER_MIN_BLOCK_SIZE_IN_MB_DEFAULT);
      Preconditions.checkArgument(
          (minBlockSize > 0 && minBlockSize < 2047),
          TezRuntimeConfiguration
              .TEZ_RUNTIME_PIPELINED_SORTER_MIN_BLOCK_SIZE_IN_MB
              + "=" + minBlockSize + " should be a positive value between 0 and 2047");
      MIN_BLOCK_SIZE = minBlockSize << 20;
    }

    StringBuilder initialSetupLogLine = new StringBuilder("Setting up PipelinedSorter for ")
        .append(outputContext.getDestinationVertexName()).append(": ");
    partitionBits = bitcount(partitions)+1;

    boolean confPipelinedShuffle = this.conf.getBoolean(TezRuntimeConfiguration
        .TEZ_RUNTIME_PIPELINED_SHUFFLE_ENABLED, TezRuntimeConfiguration
        .TEZ_RUNTIME_PIPELINED_SHUFFLE_ENABLED_DEFAULT);

    pipelinedShuffle = !isFinalMergeEnabled() && confPipelinedShuffle;

    //sanity checks
    final long sortmb = this.availableMemoryMb;

    // buffers and accounting
    long maxMemLimit = sortmb << 20;

    initialSetupLogLine.append(", UsingHashComparator=");
    // k/v serialization
    if(comparator instanceof ProxyComparator) {
      hasher = (ProxyComparator)comparator;
      initialSetupLogLine.append(true);
    } else {
      hasher = null;
      initialSetupLogLine.append(false);
    }

    LOG.info(initialSetupLogLine.toString());

    long totalCapacityWithoutMeta = 0;
    long availableMem = maxMemLimit;
    int numBlocks = 0;
    while(availableMem > 0) {
      long size = Math.min(availableMem, computeBlockSize(availableMem, maxMemLimit));
      int sizeWithoutMeta = (int) ((size) - (size % METASIZE));
      totalCapacityWithoutMeta += sizeWithoutMeta;
      availableMem -= size;
      numBlocks++;
    }
    currentAllocatableMemory = maxMemLimit;
    maxNumberOfBlocks = numBlocks;
    capacity = totalCapacityWithoutMeta;

    buffers = Lists.newArrayListWithCapacity(maxNumberOfBlocks);
    allocateSpace(); //Allocate the first block
    if (!lazyAllocateMem) {
      LOG.info("Pre allocating rest of memory buffers upfront");
      while(allocateSpace() != null);
    }

    initialSetupLogLine.append("#blocks=").append(maxNumberOfBlocks);
    initialSetupLogLine.append(", maxMemUsage=").append(maxMemLimit);
    initialSetupLogLine.append(", lazyAllocateMem=").append(
        lazyAllocateMem);
    initialSetupLogLine.append(", minBlockSize=").append(MIN_BLOCK_SIZE);
    initialSetupLogLine.append(", initial BLOCK_SIZE=").append(buffers.get(0).capacity());
    initialSetupLogLine.append(", finalMergeEnabled=").append(isFinalMergeEnabled());
    initialSetupLogLine.append(", pipelinedShuffle=").append(pipelinedShuffle);
    initialSetupLogLine.append(", sendEmptyPartitions=").append(sendEmptyPartitionDetails);
    initialSetupLogLine.append(", ").append(TezRuntimeConfiguration.TEZ_RUNTIME_IO_SORT_MB).append(
        "=").append(
        sortmb);

    Preconditions.checkState(buffers.size() > 0, "Atleast one buffer needs to be present");
    LOG.info(initialSetupLogLine.toString());

    span = new SortSpan(buffers.get(bufferIndex), 1024 * 1024, 16, this.comparator);
    merger = new SpanMerger(); // SpanIterators are comparable
    final int sortThreads = 
            this.conf.getInt(
                TezRuntimeConfiguration.TEZ_RUNTIME_PIPELINED_SORTER_SORT_THREADS,
                TezRuntimeConfiguration.TEZ_RUNTIME_PIPELINED_SORTER_SORT_THREADS_DEFAULT);
    sortmaster = Executors.newFixedThreadPool(sortThreads,
        new ThreadFactoryBuilder().setDaemon(true)
        .setNameFormat("Sorter {" + TezUtilsInternal
            .cleanVertexName(outputContext.getDestinationVertexName()) + "} #%d")
        .build());


    valSerializer.open(span.out);
    keySerializer.open(span.out);
    minSpillsForCombine = this.conf.getInt(TezRuntimeConfiguration.TEZ_RUNTIME_COMBINE_MIN_SPILLS, 3);
    deflater = TezCommonUtils.newBestCompressionDeflater();
  }

  ByteBuffer allocateSpace() {
    if (currentAllocatableMemory <= 0) {
      //No space available.
      return null;
    }

    int size = computeBlockSize(currentAllocatableMemory, availableMemoryMb << 20);
    currentAllocatableMemory -= size;
    int sizeWithoutMeta = (size) - (size % METASIZE);
    ByteBuffer space = ByteBuffer.allocate(sizeWithoutMeta);

    buffers.add(space);
    bufferIndex++;

    Preconditions.checkState(buffers.size() <= maxNumberOfBlocks,
        "Number of blocks " + buffers.size()
            + " is exceeding  " + maxNumberOfBlocks);

    LOG.info("Newly allocated block size=" + size
        + ", index=" + bufferIndex
        + ", Number of buffers=" + buffers.size()
        + ", currentAllocatableMemory=" + currentAllocatableMemory
        + ", currentBufferSize=" + space.capacity()
        + ", total=" + (availableMemoryMb << 20));
    return space;
  }


  @VisibleForTesting
  int computeBlockSize(long availableMem, long maxAllocatedMemory) {
    int maxBlockSize = 0;
    /**
     * When lazy-allocation is enabled, framework takes care of auto allocating
     * memory on need basis. In such cases, first buffer starts with 32 MB.
     */
    if (lazyAllocateMem) {
      if (buffers == null || buffers.isEmpty()) {
        return 32 << 20; //32 MB
      }
    }

    //Honor MIN_BLOCK_SIZE
    maxBlockSize = Math.max(MIN_BLOCK_SIZE, maxBlockSize);

    if (availableMem < maxBlockSize) {
      maxBlockSize = (int) availableMem;
    }

    int maxMem = (maxAllocatedMemory > Integer.MAX_VALUE) ? Integer.MAX_VALUE : (int) maxAllocatedMemory;
    if (maxBlockSize > maxMem) {
      maxBlockSize = maxMem;
    }

    availableMem -= maxBlockSize;
    if (availableMem < MIN_BLOCK_SIZE) {
      if ((maxBlockSize + availableMem) < Integer.MAX_VALUE) {
        //Merge remaining with last block
        maxBlockSize += availableMem;
      }
    }
    return maxBlockSize;
  }

  private int bitcount(int n) {
    int bit = 0;
    while(n!=0) {
      bit++;
      n >>= 1;
    }
    return bit;
  }
  
  public void sort() throws IOException {
    SortSpan newSpan = span.next();

    if(newSpan == null) {
      //avoid sort/spill of empty span
      StopWatch stopWatch = new StopWatch();
      stopWatch.start();
      // sort in the same thread, do not wait for the thread pool
      merger.add(span.sort(sorter));
      boolean ret = spill(true);
      stopWatch.stop();
      if (LOG.isDebugEnabled()) {
        LOG.debug(outputContext.getDestinationVertexName() + ": Time taken for spill " + (stopWatch.now(TimeUnit.MILLISECONDS)) + " ms");
      }
      if (pipelinedShuffle && ret) {
        sendPipelinedShuffleEvents();
      }
      //safe to reset bufferIndex to 0;
      bufferIndex = 0;
      int items = 1024*1024;
      int perItem = 16;
      if(span.length() != 0) {
        items = span.length();
        perItem = span.kvbuffer.limit()/items;
        items = (int) ((span.capacity)/(METASIZE+perItem));
        if(items > 1024*1024) {
            // our goal is to have 1M splits and sort early
            items = 1024*1024;
        }
      }
      Preconditions.checkArgument(buffers.get(bufferIndex) != null, "block should not be empty");
      //TODO: fix per item being passed.
      span = new SortSpan((ByteBuffer)buffers.get(bufferIndex).clear(), (1024*1024),
          perItem, ConfigUtils.getIntermediateOutputKeyComparator(this.conf));
    } else {
      // queue up the sort
      SortTask task = new SortTask(span, sorter);
      Future<SpanIterator> future = sortmaster.submit(task);
      merger.add(future);
      span = newSpan;
    }
    valSerializer.open(span.out);
    keySerializer.open(span.out);
  }

  // if pipelined shuffle is enabled, this method is called to send events for every spill
  private void sendPipelinedShuffleEvents() throws IOException{
    List<Event> events = Lists.newLinkedList();
    String pathComponent = (outputContext.getUniqueIdentifier() + "_" + (numSpills-1));
    ShuffleUtils.generateEventOnSpill(events, isFinalMergeEnabled(), false,
        outputContext, (numSpills - 1), indexCacheList.get(numSpills - 1),
        partitions, sendEmptyPartitionDetails, pathComponent, partitionStats,
<<<<<<< HEAD
        reportDetailedPartitionStats(), this.conf);
=======
        reportDetailedPartitionStats(), deflater);
>>>>>>> a33d2213
    outputContext.sendEvents(events);
    LOG.info(outputContext.getDestinationVertexName() +
        ": Added spill event for spill (final update=false), spillId=" + (numSpills - 1));
  }

  @Override
  public void write(Object key, Object value)
      throws IOException {
    collect(
        key, value, partitioner.getPartition(key, value, partitions));
  }

  /**
   * Serialize the key, value to intermediate storage.
   * When this method returns, kvindex must refer to sufficient unused
   * storage to store one METADATA.
   */
  synchronized void collect(Object key, Object value, final int partition
                                   ) throws IOException {
    if (key.getClass() != keyClass) {
      throw new IOException("Type mismatch in key from map: expected "
                            + keyClass.getName() + ", received "
                            + key.getClass().getName());
    }
    if (value.getClass() != valClass) {
      throw new IOException("Type mismatch in value from map: expected "
                            + valClass.getName() + ", received "
                            + value.getClass().getName());
    }
    if (partition < 0 || partition >= partitions) {
      throw new IOException("Illegal partition for " + key + " (" +
          partition + ")");
    }
    // TBD:FIX in TEZ-2574
    if (span.kvmeta.remaining() < METASIZE) {
      this.sort();
      if (span.length() == 0) {
        spillSingleRecord(key, value, partition);
        return;
      }
    }
    int keystart = span.kvbuffer.position();
    int valstart = -1;
    int valend = -1;
    try {
      keySerializer.serialize(key);
      valstart = span.kvbuffer.position();      
      valSerializer.serialize(value);
      valend = span.kvbuffer.position();
    } catch(BufferOverflowException overflow) {
      // restore limit
      span.kvbuffer.position(keystart);
      this.sort();
      if (span.length() == 0 || bufferOverflowRecursion > buffers.size()) {
        // spill the current key value pair
        spillSingleRecord(key, value, partition);
        bufferOverflowRecursion = 0;
        return;
      }
      bufferOverflowRecursion++;
      // try again
      this.collect(key, value, partition);
      return;
    }

    if (bufferOverflowRecursion > 0) {
      bufferOverflowRecursion--;
    }

    int prefix = 0;

    if(hasher != null) {
      prefix = hasher.getProxy(key);
    }

    prefix = (partition << (32 - partitionBits)) | (prefix >>> partitionBits);

    /* maintain order as in PARTITION, KEYSTART, VALSTART, VALLEN */
    span.kvmeta.put(prefix);
    span.kvmeta.put(keystart);
    span.kvmeta.put(valstart);
    span.kvmeta.put(valend - valstart);
    mapOutputRecordCounter.increment(1);
    outputContext.notifyProgress();
    mapOutputByteCounter.increment(valend - keystart);
  }

  private void adjustSpillCounters(long rawLength, long compLength) {
    if (!isFinalMergeEnabled()) {
      outputBytesWithOverheadCounter.increment(rawLength);
    } else {
      if (numSpills > 0) {
        additionalSpillBytesWritten.increment(compLength);
        // Reset the value will be set during the final merge.
        outputBytesWithOverheadCounter.setValue(0);
      } else {
        // Set this up for the first write only. Subsequent ones will be handled in the final merge.
        outputBytesWithOverheadCounter.increment(rawLength);
      }
    }
  }

  // it is guaranteed that when spillSingleRecord is called, there is
  // no merger spans queued in executor.
  private void spillSingleRecord(final Object key, final Object value,
          int partition) throws IOException {
    final TezSpillRecord spillRec = new TezSpillRecord(partitions);
    // getSpillFileForWrite with size -1 as the serialized size of KV pair is still unknown
    final Path filename = mapOutputFile.getSpillFileForWrite(numSpills, -1);
    Path indexFilename =
        mapOutputFile.getSpillIndexFileForWrite(numSpills, partitions
            * MAP_OUTPUT_INDEX_RECORD_LENGTH);
    spillFilePaths.put(numSpills, filename);
    FSDataOutputStream out = rfs.create(filename, true, 4096);

    try {
      LOG.info(outputContext.getDestinationVertexName() + ": Spilling to " + filename.toString() +
          ", indexFilename=" + indexFilename);
      for (int i = 0; i < partitions; ++i) {
        if (isThreadInterrupted()) {
          return;
        }
        Writer writer = null;
        try {
          long segmentStart = out.getPos();
          writer = new Writer(conf, out, keyClass, valClass, codec,
              spilledRecordsCounter, null, false);
          // we need not check for combiner since its a single record
          if (i == partition) {
            final long recordStart = out.getPos();
            writer.append(key, value);
            mapOutputRecordCounter.increment(1);
            mapOutputByteCounter.increment(out.getPos() - recordStart);
          }

          writer.close();
          adjustSpillCounters(writer.getRawLength(), writer.getCompressedLength());

          // record offsets
          final TezIndexRecord rec =
              new TezIndexRecord(
                  segmentStart,
                  writer.getRawLength(),
                  writer.getCompressedLength());
          spillRec.putIndex(rec, i);
          writer = null;
        } finally {
          if (null != writer) {
            writer.close();
          }
        }
      }

      spillFileIndexPaths.put(numSpills, indexFilename);
      spillRec.writeToFile(indexFilename, conf);
      //TODO: honor cache limits
      indexCacheList.add(spillRec);
      ++numSpills;
      if (!isFinalMergeEnabled()) {
          fileOutputByteCounter.increment(rfs.getFileStatus(filename).getLen());
          //No final merge. Set the number of files offered via shuffle-handler
          numShuffleChunks.setValue(numSpills);
      }
      if (pipelinedShuffle) {
        sendPipelinedShuffleEvents();
      }
    } finally {
        out.close();
    }
  }

  public boolean spill(boolean ignoreEmptySpills) throws IOException {
    FSDataOutputStream out = null;
    try {
      try {
        boolean ret = merger.ready();
        // if merger returned false and ignore merge is true,
        // then return directly without spilling
        if (!ret && ignoreEmptySpills){
          return false;
        }
      } catch (InterruptedException e) {
        Thread.currentThread().interrupt();
        LOG.info(outputContext.getDestinationVertexName() + ": Interrupted while waiting for mergers to complete");
        throw new IOInterruptedException(outputContext.getDestinationVertexName() + ": Interrupted while waiting for mergers to complete", e);
      }

      // create spill file
      final long size = capacity +
          + (partitions * APPROX_HEADER_LENGTH);
      final TezSpillRecord spillRec = new TezSpillRecord(partitions);
      final Path filename =
        mapOutputFile.getSpillFileForWrite(numSpills, size);
      spillFilePaths.put(numSpills, filename);
      out = rfs.create(filename, true, 4096);
      LOG.info(outputContext.getDestinationVertexName() + ": Spilling to " + filename.toString());
      for (int i = 0; i < partitions; ++i) {
        if (isThreadInterrupted()) {
          return false;
        }
        outputContext.notifyProgress();
        TezRawKeyValueIterator kvIter = merger.filter(i);
        //write merged output to disk
        long segmentStart = out.getPos();
        Writer writer =
          new Writer(conf, out, keyClass, valClass, codec,
              spilledRecordsCounter, null, merger.needsRLE());
        if (combiner == null) {
          while(kvIter.next()) {
            writer.append(kvIter.getKey(), kvIter.getValue());
          }
        } else {          
          runCombineProcessor(kvIter, writer);
        }
        //close
        writer.close();
        adjustSpillCounters(writer.getRawLength(), writer.getCompressedLength());
        // record offsets
        final TezIndexRecord rec = 
            new TezIndexRecord(
                segmentStart,
                writer.getRawLength(),
                writer.getCompressedLength());
        spillRec.putIndex(rec, i);
        if (!isFinalMergeEnabled() && reportPartitionStats()) {
          partitionStats[i] += writer.getCompressedLength();
        }
      }

      Path indexFilename =
        mapOutputFile.getSpillIndexFileForWrite(numSpills, partitions
            * MAP_OUTPUT_INDEX_RECORD_LENGTH);
      spillFileIndexPaths.put(numSpills, indexFilename);
      spillRec.writeToFile(indexFilename, conf);
      //TODO: honor cache limits
      indexCacheList.add(spillRec);
      ++numSpills;
      if (!isFinalMergeEnabled()) {
        fileOutputByteCounter.increment(rfs.getFileStatus(filename).getLen());
        //No final merge. Set the number of files offered via shuffle-handler
        numShuffleChunks.setValue(numSpills);
      }
      return true;
    } finally {
      if (out != null) {
        out.close();
      }
    }
  }

  private boolean isThreadInterrupted() throws IOException {
    if (Thread.currentThread().isInterrupted()) {
      if (cleanup) {
        cleanup();
      }
      sortmaster.shutdownNow();
      LOG.info(outputContext.getDestinationVertexName() + ": Thread interrupted, cleaned up stale data, sorter threads shutdown=" + sortmaster
          .isShutdown() + ", terminated=" + sortmaster.isTerminated());
      return true;
    }
    return false;
  }

  @Override
  public void flush() throws IOException {
    final String uniqueIdentifier = outputContext.getUniqueIdentifier();

    outputContext.notifyProgress();
    /**
     * Possible that the thread got interrupted when flush was happening or when the flush was
     * never invoked. As a part of cleanup activity in TezTaskRunner, it would invoke close()
     * on all I/O. At that time, this is safe to cleanup
     */
    if (isThreadInterrupted()) {
      return;
    }

    try {
      LOG.info(outputContext.getDestinationVertexName() + ": Starting flush of map output");
      span.end();
      merger.add(span.sort(sorter));
      // force a spill in flush()
      // case 1: we want to force because of following scenarios:
      // we have no keys written, and flush got called
      // we want atleast one spill(be it empty)
      // case 2: in pipeline shuffle case, we have no way of
      // knowing the last key being written until flush is called
      // so for flush()->spill() we want to force spill so that
      // we can send pipeline shuffle event with last event true.
      spill(false);
      sortmaster.shutdown();

      //safe to clean up
      buffers.clear();


      if(indexCacheList.isEmpty()) {
        /*
         * If we do not have this check, and if the task gets killed in the middle, it can throw
         * NPE leading to distraction when debugging.
         */
        if (LOG.isDebugEnabled()) {
          LOG.debug(outputContext.getDestinationVertexName()
              + ": Index list is empty... returning");
        }
        return;
      }

      if (!isFinalMergeEnabled()) {
        //Generate events for all spills
        List<Event> events = Lists.newLinkedList();

        //For pipelined shuffle, previous events are already sent. Just generate the last event alone
        int startIndex = (pipelinedShuffle) ? (numSpills - 1) : 0;
        int endIndex = numSpills;

        for (int i = startIndex; i < endIndex; i++) {
          boolean isLastEvent = (i == numSpills - 1);
          String pathComponent = (outputContext.getUniqueIdentifier() + "_" + i);
          ShuffleUtils.generateEventOnSpill(events, isFinalMergeEnabled(), isLastEvent,
              outputContext, i, indexCacheList.get(i), partitions,
              sendEmptyPartitionDetails, pathComponent, partitionStats,
<<<<<<< HEAD
              reportDetailedPartitionStats(), this.conf);
=======
              reportDetailedPartitionStats(), deflater);
>>>>>>> a33d2213
          LOG.info(outputContext.getDestinationVertexName() + ": Adding spill event for spill (final update=" + isLastEvent + "), spillId=" + i);
        }
        outputContext.sendEvents(events);
        return;
      }

      numAdditionalSpills.increment(numSpills - 1);

      //In case final merge is required, the following code path is executed.
      if (numSpills == 1) {
        // someday be able to pass this directly to shuffle
        // without writing to disk
        final Path filename = spillFilePaths.get(0);
        final Path indexFilename = spillFileIndexPaths.get(0);
        finalOutputFile = mapOutputFile.getOutputFileForWriteInVolume(filename);
        finalIndexFile = mapOutputFile.getOutputIndexFileForWriteInVolume(indexFilename);

        sameVolRename(filename, finalOutputFile);
        sameVolRename(indexFilename, finalIndexFile);
        if (LOG.isDebugEnabled()) {
          LOG.debug(outputContext.getDestinationVertexName() + ": numSpills=" + numSpills +
              ", finalOutputFile=" + finalOutputFile + ", "
              + "finalIndexFile=" + finalIndexFile + ", filename=" + filename + ", indexFilename=" +
              indexFilename);
        }
        TezSpillRecord spillRecord = new TezSpillRecord(finalIndexFile, conf);
        if (reportPartitionStats()) {
          for (int i = 0; i < spillRecord.size(); i++) {
            partitionStats[i] += spillRecord.getIndex(i).getPartLength();
          }
        }
        numShuffleChunks.setValue(numSpills);
        fileOutputByteCounter.increment(rfs.getFileStatus(finalOutputFile).getLen());
        // ??? why are events not being sent here?
        return;
      }

      finalOutputFile =
          mapOutputFile.getOutputFileForWrite(0); //TODO
      finalIndexFile =
          mapOutputFile.getOutputIndexFileForWrite(0); //TODO

      if (LOG.isDebugEnabled()) {
        LOG.debug(outputContext.getDestinationVertexName() + ": " +
            "numSpills: " + numSpills + ", finalOutputFile:" + finalOutputFile + ", finalIndexFile:"
                + finalIndexFile);
      }
      //The output stream for the final single output file
      FSDataOutputStream finalOut = rfs.create(finalOutputFile, true, 4096);

      final TezSpillRecord spillRec = new TezSpillRecord(partitions);

      for (int parts = 0; parts < partitions; parts++) {
        //create the segments to be merged
        List<Segment> segmentList =
            new ArrayList<Segment>(numSpills);
        for (int i = 0; i < numSpills; i++) {
          Path spillFilename = spillFilePaths.get(i);
          TezIndexRecord indexRecord = indexCacheList.get(i).getIndex(parts);

          DiskSegment s =
              new DiskSegment(rfs, spillFilename, indexRecord.getStartOffset(),
                  indexRecord.getPartLength(), codec, ifileReadAhead,
                  ifileReadAheadLength, ifileBufferSize, true);
          segmentList.add(i, s);
        }

        int mergeFactor =
            this.conf.getInt(TezRuntimeConfiguration.TEZ_RUNTIME_IO_SORT_FACTOR,
                TezRuntimeConfiguration.TEZ_RUNTIME_IO_SORT_FACTOR_DEFAULT);
        // sort the segments only if there are intermediate merges
        boolean sortSegments = segmentList.size() > mergeFactor;
        //merge
        TezRawKeyValueIterator kvIter = TezMerger.merge(conf, rfs,
            keyClass, valClass, codec,
            segmentList, mergeFactor,
            new Path(uniqueIdentifier),
            (RawComparator) ConfigUtils.getIntermediateOutputKeyComparator(conf),
            progressable, sortSegments, true,
            null, spilledRecordsCounter, additionalSpillBytesRead,
            null); // Not using any Progress in TezMerger. Should just work.
        //write merged output to disk
        long segmentStart = finalOut.getPos();
        Writer writer =
            new Writer(conf, finalOut, keyClass, valClass, codec,
                spilledRecordsCounter, null, merger.needsRLE());
        if (combiner == null || numSpills < minSpillsForCombine) {
          TezMerger.writeFile(kvIter, writer, progressable,
              TezRuntimeConfiguration.TEZ_RUNTIME_RECORDS_BEFORE_PROGRESS_DEFAULT);
        } else {
          runCombineProcessor(kvIter, writer);
        }

        //close
        writer.close();
        outputBytesWithOverheadCounter.increment(writer.getRawLength());

        // record offsets
        final TezIndexRecord rec =
            new TezIndexRecord(
                segmentStart,
                writer.getRawLength(),
                writer.getCompressedLength());
        spillRec.putIndex(rec, parts);
        if (reportPartitionStats()) {
          partitionStats[parts] += writer.getCompressedLength();
        }
      }

      numShuffleChunks.setValue(1); //final merge has happened.
      fileOutputByteCounter.increment(rfs.getFileStatus(finalOutputFile).getLen());

      spillRec.writeToFile(finalIndexFile, conf);
      finalOut.close();
      for (int i = 0; i < numSpills; i++) {
        Path indexFilename = spillFileIndexPaths.get(i);
        Path spillFilename = spillFilePaths.get(i);
        rfs.delete(indexFilename, true);
        rfs.delete(spillFilename, true);
      }

      spillFileIndexPaths.clear();
      spillFilePaths.clear();
    } catch(InterruptedException ie) {
      if (cleanup) {
        cleanup();
      }
      Thread.currentThread().interrupt();
      throw new IOInterruptedException("Interrupted while closing Output", ie);
    }
  }


  private interface PartitionedRawKeyValueIterator extends TezRawKeyValueIterator {
    int getPartition();
  }

  private static class BufferStreamWrapper extends OutputStream
  {
    private final ByteBuffer out;
    public BufferStreamWrapper(ByteBuffer out) {
      this.out = out;
    }
    
    @Override
    public void write(int b) throws IOException { out.put((byte)b); }
    @Override
    public void write(byte[] b) throws IOException { out.put(b); }
    @Override
    public void write(byte[] b, int off, int len) throws IOException { out.put(b, off, len); }
  }

  private static final class InputByteBuffer extends DataInputBuffer {
    private byte[] buffer = new byte[256]; 
    private ByteBuffer wrapped = ByteBuffer.wrap(buffer);
    private void resize(int length) {
      if(length > buffer.length || (buffer.length > 10 * (1+length))) {
        // scale down as well as scale up across values
        buffer = new byte[length];
        wrapped = ByteBuffer.wrap(buffer);
      }
      wrapped.limit(length);
    }

    // shallow copy
    public void reset(DataInputBuffer clone) {
      byte[] data = clone.getData();
      int start = clone.getPosition();
      int length = clone.getLength() - start;
      super.reset(data, start, length);
    }

    // deep copy
    @SuppressWarnings("unused")
    public void copy(DataInputBuffer clone) {
      byte[] data = clone.getData();
      int start = clone.getPosition();
      int length = clone.getLength() - start;
      resize(length);
      System.arraycopy(data, start, buffer, 0, length);
      super.reset(buffer, 0, length);
    }
  }

  private final class SortSpan implements IndexedSortable {
    final IntBuffer kvmeta;
    final byte[] rawkvmeta;
    final int kvmetabase;
    final ByteBuffer kvbuffer;
    final NonSyncDataOutputStream out;
    final RawComparator comparator;
    final byte[] imeta = new byte[METASIZE];

    private int index = 0;
    private long eq = 0;
    private boolean reinit = false;
    private int capacity;


    public SortSpan(ByteBuffer source, int maxItems, int perItem, RawComparator comparator) {
      capacity = source.remaining();
      int metasize = METASIZE*maxItems;
      int dataSize = maxItems * perItem;
      if(capacity < (metasize+dataSize)) {
        // try to allocate less meta space, because we have sample data
        metasize = METASIZE*(capacity/(perItem+METASIZE));
      }
      ByteBuffer reserved = source.duplicate();
      reserved.mark();
      LOG.info(outputContext.getDestinationVertexName() + ": " + "reserved.remaining()=" +
          reserved.remaining() + ", reserved.metasize=" + metasize);
      reserved.position(metasize);
      kvbuffer = reserved.slice();
      reserved.flip();
      reserved.limit(metasize);
      ByteBuffer kvmetabuffer = reserved.slice();
      rawkvmeta = kvmetabuffer.array();
      kvmetabase = kvmetabuffer.arrayOffset();
      kvmeta = kvmetabuffer
                .order(ByteOrder.nativeOrder())
               .asIntBuffer();
      out = new NonSyncDataOutputStream(
              new BufferStreamWrapper(kvbuffer));
      this.comparator = comparator;
    }

    public SpanIterator sort(IndexedSorter sorter) {
      long start = System.currentTimeMillis();
      if(length() > 1) {
        sorter.sort(this, 0, length(), progressable);
      }
      LOG.info(outputContext.getDestinationVertexName() + ": " + "done sorting span=" + index + ", length=" + length() + ", "
          + "time=" + (System.currentTimeMillis() - start));
      return new SpanIterator((SortSpan)this);
    }

    int offsetFor(int i) {
      return (i * NMETA);
    }

    public void swap(final int mi, final int mj) {
      final int kvi = offsetFor(mi);
      final int kvj = offsetFor(mj);

      final int kvioff = kvmetabase + (kvi << 2);
      final int kvjoff = kvmetabase + (kvj << 2);
      System.arraycopy(rawkvmeta, kvioff, imeta, 0, METASIZE);
      System.arraycopy(rawkvmeta, kvjoff, rawkvmeta, kvioff, METASIZE);
      System.arraycopy(imeta, 0, rawkvmeta, kvjoff, METASIZE);
    }

    protected int compareKeys(final int kvi, final int kvj) {
      final int istart = kvmeta.get(kvi + KEYSTART);
      final int jstart = kvmeta.get(kvj + KEYSTART);
      final int ilen   = kvmeta.get(kvi + VALSTART) - istart;
      final int jlen   = kvmeta.get(kvj + VALSTART) - jstart;

      if (ilen == 0 || jlen == 0) {
        if (ilen == jlen) {
          eq++;
        }
        return ilen - jlen;
      }

      final byte[] buf = kvbuffer.array();
      final int off = kvbuffer.arrayOffset();

      // sort by key
      final int cmp = comparator.compare(buf, off + istart, ilen, buf, off + jstart, jlen);
      if(cmp == 0) eq++;
      return cmp;
    }


    public int compare(final int mi, final int mj) {
      final int kvi = offsetFor(mi);
      final int kvj = offsetFor(mj);
      final int kvip = kvmeta.get(kvi + PARTITION);
      final int kvjp = kvmeta.get(kvj + PARTITION);
      // sort by partition      
      if (kvip != kvjp) {
        return kvip - kvjp;
      }
      return compareKeys(kvi, kvj);
    }

    public SortSpan next() {
      ByteBuffer remaining = end();
      if(remaining != null) {
        SortSpan newSpan = null;
        int items = length();
        int perItem = kvbuffer.position()/items;
        if (reinit) { //next mem block
          //quite possible that the previous span had a length of 1. It is better to reinit here for new span.
          items = 1024*1024;
          perItem = 16;
        }
        newSpan = new SortSpan(remaining, items, perItem,
            ConfigUtils.getIntermediateOutputKeyComparator(conf));
        newSpan.index = index+1;
        LOG.info(String.format(outputContext.getDestinationVertexName() + ": " + "New Span%d.length = %d, perItem = %d", newSpan.index, newSpan
            .length(), perItem) + ", counter:" + mapOutputRecordCounter.getValue());
        return newSpan;
      }
      return null;
    }

    public int length() {
      return kvmeta.limit()/NMETA;
    }

    public ByteBuffer end() {
      ByteBuffer remaining = kvbuffer.duplicate();
      remaining.position(kvbuffer.position());
      remaining = remaining.slice();
      kvbuffer.limit(kvbuffer.position());
      kvmeta.limit(kvmeta.position());
      int items = length();
      if(items == 0) {
        return null;
      }
      int perItem = kvbuffer.position()/items;
      LOG.info(outputContext.getDestinationVertexName() + ": " + String.format("Span%d.length = %d, perItem = %d", index, length(), perItem));
      if(remaining.remaining() < METASIZE+perItem) {
        //Check if we can get the next Buffer from the main buffer list
        ByteBuffer space = allocateSpace();
        if (space != null) {
          LOG.info(outputContext.getDestinationVertexName() + ": " + "Getting memory from next block in the list, recordsWritten=" +
              mapOutputRecordCounter.getValue());
          reinit = true;
          return space;
        }
        return null;
      }
      return remaining;
    }

    public int compareInternal(final DataInputBuffer needle, final int needlePart, final int index) {
      int cmp = 0;
      final int keystart;
      final int valstart;
      final int partition;
      partition = kvmeta.get(this.offsetFor(index) + PARTITION);
      if(partition != needlePart) {
          cmp = (partition-needlePart);
      } else {
        keystart = kvmeta.get(this.offsetFor(index) + KEYSTART);
        valstart = kvmeta.get(this.offsetFor(index) + VALSTART);
        final byte[] buf = kvbuffer.array();
        final int off = kvbuffer.arrayOffset();
        cmp = comparator.compare(buf,
            keystart + off , (valstart - keystart),
            needle.getData(),
            needle.getPosition(), (needle.getLength() - needle.getPosition()));
      }
      return cmp;
    }
    
    public long getEq() {
      return eq;
    }
    
    @Override
    public String toString() {
        return String.format("Span[%d,%d]", NMETA*kvmeta.capacity(), kvbuffer.limit());
    }
  }

  private static class SpanIterator implements PartitionedRawKeyValueIterator, Comparable<SpanIterator> {
    private int kvindex = -1;
    private final int maxindex;
    private final IntBuffer kvmeta;
    private final ByteBuffer kvbuffer;
    private final SortSpan span;
    private final InputByteBuffer key = new InputByteBuffer();
    private final InputByteBuffer value = new InputByteBuffer();
    private final Progress progress = new LocalProgress();

    private static final int minrun = (1 << 4);

    public SpanIterator(SortSpan span) {
      this.kvmeta = span.kvmeta;
      this.kvbuffer = span.kvbuffer;
      this.span = span;
      this.maxindex = (kvmeta.limit()/NMETA) - 1;
    }

    public DataInputBuffer getKey()  {
      final int keystart = kvmeta.get(span.offsetFor(kvindex) + KEYSTART);
      final int valstart = kvmeta.get(span.offsetFor(kvindex) + VALSTART);
      final byte[] buf = kvbuffer.array();
      final int off = kvbuffer.arrayOffset();
      key.reset(buf, off + keystart, valstart - keystart);
      return key;
    }

    public DataInputBuffer getValue() {
      final int valstart = kvmeta.get(span.offsetFor(kvindex) + VALSTART);
      final int vallen = kvmeta.get(span.offsetFor(kvindex) + VALLEN);
      final byte[] buf = kvbuffer.array();
      final int off = kvbuffer.arrayOffset();
      value.reset(buf, off + valstart, vallen);
      return value;
    }

    public boolean next() {
      // caveat: since we use this as a comparable in the merger 
      if(kvindex == maxindex) return false;
      if(kvindex % 100 == 0) {
          progress.set((kvindex-maxindex) / (float)maxindex);
      }
      kvindex += 1;
      return true;
    }

    public void close() {
    }

    public Progress getProgress() { 
      return progress;
    }

    @Override
    public boolean isSameKey() throws IOException {
      return false;
    }

    public int getPartition() {
      final int partition = kvmeta.get(span.offsetFor(kvindex) + PARTITION);
      return partition;
    }

    @SuppressWarnings("unused")
    public int size() {
      return (maxindex - kvindex);
    }

    public int compareTo(SpanIterator other) {
      return span.compareInternal(other.getKey(), other.getPartition(), kvindex);
    }
    
    @Override
    public String toString() {
      return String.format("SpanIterator<%d:%d> (span=%s)", kvindex, maxindex, span.toString());
    }

    /**
     * bisect returns the next insertion point for a given raw key, skipping keys
     * which are <= needle using a binary search instead of a linear comparison.
     * This is massively efficient when long strings of identical keys occur.
     * @param needle 
     * @param needlePart
     * @return
     */
    int bisect(DataInputBuffer needle, int needlePart) {
      int start = kvindex;
      int end = maxindex-1;
      int mid = start;
      int cmp = 0;

      if(end - start < minrun) {
        return 0;
      }

      if(span.compareInternal(needle, needlePart, start) > 0) {
        return kvindex;
      }
      
      // bail out early if we haven't got a min run 
      if(span.compareInternal(needle, needlePart, start+minrun) > 0) {
        return 0;
      }

      if(span.compareInternal(needle, needlePart, end) < 0) {
        return end - kvindex;
      }
      
      boolean found = false;
      
      // we sort 100k items, the max it can do is 20 loops, but break early
      for(int i = 0; start < end && i < 16; i++) {
        mid = start + (end - start)/2;
        cmp = span.compareInternal(needle, needlePart, mid);
        if(cmp == 0) {
          start = mid;
          found = true;
        } else if(cmp < 0) {
          start = mid; 
          found = true;
        }
        if(cmp > 0) {
          end = mid;
        }
      }

      if(found) {
        return start - kvindex;
      }
      return 0;
    }
  }

  private static class SortTask extends CallableWithNdc<SpanIterator> {
    private final SortSpan sortable;
    private final IndexedSorter sorter;

    public SortTask(SortSpan sortable, IndexedSorter sorter) {
        this.sortable = sortable;
        this.sorter = sorter;
    }

    @Override
    protected SpanIterator callInternal() {
      return sortable.sort(sorter);
    }
  }

  private class PartitionFilter implements TezRawKeyValueIterator {
    private final PartitionedRawKeyValueIterator iter;
    private int partition;
    private boolean dirty = false;
    public PartitionFilter(PartitionedRawKeyValueIterator iter) {
      this.iter = iter;
    }
    public DataInputBuffer getKey() throws IOException { return iter.getKey(); }
    public DataInputBuffer getValue() throws IOException { return iter.getValue(); }
    public void close() throws IOException { }
    public Progress getProgress() {
      return new Progress();
    }

    @Override
    public boolean isSameKey() throws IOException {
      return iter.isSameKey();
    }

    public boolean next() throws IOException {
      if(dirty || iter.next()) { 
        int prefix = iter.getPartition();

        if((prefix >>> (32 - partitionBits)) == partition) {
          dirty = false; // we found what we were looking for, good
          return true;
        } else if(!dirty) {
          dirty = true; // we did a lookahead and failed to find partition
        }
      }
      return false;
    }

    public void reset(int partition) {
      this.partition = partition;
    }

    @SuppressWarnings("unused")
    public int getPartition() {
      return this.partition;
    }
  }

  private static class SpanHeap extends java.util.PriorityQueue<SpanIterator> {
    private static final long serialVersionUID = 1L;

    public SpanHeap() {
      super(256);
    }
    /**
     * {@link PriorityQueue}.poll() by a different name 
     * @return
     */
    public SpanIterator pop() {
      return this.poll();
    }
  }

  private final class SpanMerger implements PartitionedRawKeyValueIterator {
    InputByteBuffer key = new InputByteBuffer();
    InputByteBuffer value = new InputByteBuffer();
    int partition;

    private ArrayList< Future<SpanIterator>> futures = new ArrayList< Future<SpanIterator>>();

    private SpanHeap heap = new SpanHeap();
    private PartitionFilter partIter;

    private int gallop = 0;
    private SpanIterator horse;
    private long total = 0;
    private long eq = 0;
    
    public SpanMerger() {
      // SpanIterators are comparable
      partIter = new PartitionFilter(this);
    }

    public final void add(SpanIterator iter) {
      if(iter.next()) {
        heap.add(iter);
      }
    }

    public final void add(Future<SpanIterator> iter) {
      this.futures.add(iter);
    }

    public final boolean ready() throws IOException, InterruptedException {
      try {
        SpanIterator iter = null;
        while(this.futures.size() > 0) {
          Future<SpanIterator> futureIter = this.futures.remove(0);
          iter = futureIter.get();
          this.add(iter);
        }

        StringBuilder sb = new StringBuilder();
        if (heap.size() == 0) {
          return false;
        }
        for(SpanIterator sp: heap) {
            sb.append(sp.toString());
            sb.append(",");
            total += sp.span.length();
            eq += sp.span.getEq();
        }
        LOG.info(outputContext.getDestinationVertexName() + ": " + "Heap = " + sb.toString());
        return true;
      } catch(ExecutionException e) {
        LOG.info(outputContext.getDestinationVertexName() + ": " + e.toString());
        return false;
      }
    }

    private SpanIterator pop() {
      if(gallop > 0) {
        gallop--;
        return horse;
      }
      SpanIterator current = heap.pop();
      SpanIterator next = heap.peek();
      if(next != null && current != null &&
        ((Object)horse) == ((Object)current)) {
        // TODO: a better threshold check than 1 key repeating
        gallop = current.bisect(next.getKey(), next.getPartition())-1;
      }
      horse = current;
      return current;
    }
    
    public boolean needsRLE() {
      return (eq > 0.1 * total);
    }

    @SuppressWarnings("unused")
    private SpanIterator peek() {
      if (gallop > 0) {
        return horse;
      }
      return heap.peek();
    }

    public final boolean next() {
      SpanIterator current = pop();

      if(current != null) {
        partition = current.getPartition();
        key.reset(current.getKey());
        value.reset(current.getValue());
        if(gallop <= 0) {
          // since all keys and values are references to the kvbuffer, no more deep copies
          this.add(current);
        } else {
          // galloping, no deep copies required anyway
          current.next();
        }
        return true;
      }
      return false;
    }

    public DataInputBuffer getKey() { return key; }
    public DataInputBuffer getValue() { return value; }
    public int getPartition() { return partition; }

    public void close() throws IOException {
    }

    public Progress getProgress() {
      // TODO
      return new Progress();
    }

    @Override
    public boolean isSameKey() throws IOException {
      return false;
    }

    public TezRawKeyValueIterator filter(int partition) {
      partIter.reset(partition);
      return partIter;
    }

  }
}<|MERGE_RESOLUTION|>--- conflicted
+++ resolved
@@ -354,11 +354,7 @@
     ShuffleUtils.generateEventOnSpill(events, isFinalMergeEnabled(), false,
         outputContext, (numSpills - 1), indexCacheList.get(numSpills - 1),
         partitions, sendEmptyPartitionDetails, pathComponent, partitionStats,
-<<<<<<< HEAD
-        reportDetailedPartitionStats(), this.conf);
-=======
-        reportDetailedPartitionStats(), deflater);
->>>>>>> a33d2213
+        reportDetailedPartitionStats(), this.conf, deflater);
     outputContext.sendEvents(events);
     LOG.info(outputContext.getDestinationVertexName() +
         ": Added spill event for spill (final update=false), spillId=" + (numSpills - 1));
@@ -681,11 +677,7 @@
           ShuffleUtils.generateEventOnSpill(events, isFinalMergeEnabled(), isLastEvent,
               outputContext, i, indexCacheList.get(i), partitions,
               sendEmptyPartitionDetails, pathComponent, partitionStats,
-<<<<<<< HEAD
-              reportDetailedPartitionStats(), this.conf);
-=======
-              reportDetailedPartitionStats(), deflater);
->>>>>>> a33d2213
+              reportDetailedPartitionStats(), this.conf, deflater);
           LOG.info(outputContext.getDestinationVertexName() + ": Adding spill event for spill (final update=" + isLastEvent + "), spillId=" + i);
         }
         outputContext.sendEvents(events);
