/**
 * Licensed to the Apache Software Foundation (ASF) under one
 * or more contributor license agreements.  See the NOTICE file
 * distributed with this work for additional information
 * regarding copyright ownership.  The ASF licenses this file
 * to you under the Apache License, Version 2.0 (the
 * "License"); you may not use this file except in compliance
 * with the License.  You may obtain a copy of the License at
 *
 *     http://www.apache.org/licenses/LICENSE-2.0
 *
 * Unless required by applicable law or agreed to in writing, software
 * distributed under the License is distributed on an "AS IS" BASIS,
 * WITHOUT WARRANTIES OR CONDITIONS OF ANY KIND, either express or implied.
 * See the License for the specific language governing permissions and
 * limitations under the License.
 */

package org.apache.tez.runtime.library.common.shuffle.impl;

import java.io.IOException;
import java.io.InputStream;
import java.io.OutputStream;
import java.nio.ByteBuffer;
import java.text.DecimalFormat;
import java.util.Arrays;
import java.util.BitSet;
import java.util.Collections;
import java.util.Iterator;
import java.util.List;
import java.util.Map;
import java.util.Set;
import java.util.concurrent.BlockingQueue;
import java.util.concurrent.ConcurrentHashMap;
import java.util.concurrent.ConcurrentMap;
import java.util.concurrent.ExecutorService;
import java.util.concurrent.Executors;
import java.util.concurrent.LinkedBlockingDeque;
import java.util.concurrent.LinkedBlockingQueue;
import java.util.concurrent.atomic.AtomicBoolean;
import java.util.concurrent.atomic.AtomicInteger;
import java.util.concurrent.locks.Condition;
import java.util.concurrent.locks.ReentrantLock;

import javax.crypto.SecretKey;

import com.google.common.annotations.VisibleForTesting;
import org.apache.tez.dag.api.TezConfiguration;
import org.apache.tez.http.HttpConnectionParams;
import org.apache.tez.runtime.api.TaskFailureType;
import org.apache.tez.runtime.library.common.CompositeInputAttemptIdentifier;
import org.slf4j.Logger;
import org.slf4j.LoggerFactory;
import org.apache.hadoop.conf.Configuration;
import org.apache.hadoop.fs.FileSystem;
import org.apache.hadoop.fs.LocalDirAllocator;
import org.apache.hadoop.fs.Path;
import org.apache.hadoop.fs.RawLocalFileSystem;
import org.apache.hadoop.io.compress.CompressionCodec;
import org.apache.tez.common.CallableWithNdc;
import org.apache.tez.common.TezRuntimeFrameworkConfigs;
import org.apache.tez.common.TezUtilsInternal;
import org.apache.tez.common.counters.TaskCounter;
import org.apache.tez.common.counters.TezCounter;
import org.apache.tez.common.security.JobTokenSecretManager;
import org.apache.tez.dag.api.TezUncheckedException;
import org.apache.tez.runtime.api.Event;
import org.apache.tez.runtime.api.InputContext;
import org.apache.tez.runtime.api.events.InputReadErrorEvent;
import org.apache.tez.runtime.library.api.TezRuntimeConfiguration;
import org.apache.tez.runtime.library.common.InputAttemptIdentifier;
import org.apache.tez.runtime.library.common.TezRuntimeUtils;
import org.apache.tez.runtime.library.common.shuffle.FetchResult;
import org.apache.tez.runtime.library.common.shuffle.FetchedInput;
import org.apache.tez.runtime.library.common.shuffle.FetchedInput.Type;
import org.apache.tez.runtime.library.common.shuffle.FetchedInputAllocator;
import org.apache.tez.runtime.library.common.shuffle.Fetcher;
import org.apache.tez.runtime.library.common.shuffle.Fetcher.FetcherBuilder;
import org.apache.tez.runtime.library.common.shuffle.FetcherCallback;
import org.apache.tez.runtime.library.common.shuffle.HostPort;
import org.apache.tez.runtime.library.common.shuffle.InputHost;
import org.apache.tez.runtime.library.common.shuffle.InputHost.PartitionToInputs;
import org.apache.tez.runtime.library.common.shuffle.ShuffleUtils;
import org.apache.tez.runtime.library.common.shuffle.ShuffleUtils.FetchStatsLogger;

import com.google.common.base.Objects;
import com.google.common.base.Preconditions;
import com.google.common.collect.Iterables;
import com.google.common.collect.Lists;
import com.google.common.util.concurrent.FutureCallback;
import com.google.common.util.concurrent.Futures;
import com.google.common.util.concurrent.ListenableFuture;
import com.google.common.util.concurrent.ListeningExecutorService;
import com.google.common.util.concurrent.MoreExecutors;
import com.google.common.util.concurrent.ThreadFactoryBuilder;

// This only knows how to deal with a single srcIndex for a given targetIndex.
// In case the src task generates multiple outputs for the same target Index
// (multiple src-indices), modifications will be required.
public class ShuffleManager implements FetcherCallback {

  private static final Logger LOG = LoggerFactory.getLogger(ShuffleManager.class);
  private static final Logger LOG_FETCH = LoggerFactory.getLogger(LOG.getName() + ".fetch");
  private static final FetchStatsLogger fetchStatsLogger = new FetchStatsLogger(LOG_FETCH, LOG);

  private final InputContext inputContext;
  private final int numInputs;

  private final DecimalFormat mbpsFormat = new DecimalFormat("0.00");

  private final FetchedInputAllocator inputManager;

  @VisibleForTesting
  final ListeningExecutorService fetcherExecutor;

  private final ListeningExecutorService schedulerExecutor;
  private final RunShuffleCallable schedulerCallable;
  
  private final BlockingQueue<FetchedInput> completedInputs;
  private final AtomicBoolean inputReadyNotificationSent = new AtomicBoolean(false);
  @VisibleForTesting
  final BitSet completedInputSet;
  private final ConcurrentMap<HostPort, InputHost> knownSrcHosts;
  private final BlockingQueue<InputHost> pendingHosts;
  private final Set<InputAttemptIdentifier> obsoletedInputs;
  private Set<Fetcher> runningFetchers;
  
  private final AtomicInteger numCompletedInputs = new AtomicInteger(0);
  private final AtomicInteger numFetchedSpills = new AtomicInteger(0);

  private final long startTime;
  private long lastProgressTime;
  private long totalBytesShuffledTillNow;

  // Required to be held when manipulating pendingHosts
  private final ReentrantLock lock = new ReentrantLock();
  private final Condition wakeLoop = lock.newCondition();
  
  private final int numFetchers;
  private final boolean asyncHttp;
  
  // Parameters required by Fetchers
  private final JobTokenSecretManager jobTokenSecretMgr;
  private final CompressionCodec codec;
  private final boolean localDiskFetchEnabled;
  private final boolean sharedFetchEnabled;
  private final boolean verifyDiskChecksum;
  private final boolean compositeFetch;
  
  private final int ifileBufferSize;
  private final boolean ifileReadAhead;
  private final int ifileReadAheadLength;
  
  private final String srcNameTrimmed;

  private final int maxTaskOutputAtOnce;

  private final AtomicBoolean isShutdown = new AtomicBoolean(false);

  private final TezCounter shuffledInputsCounter;
  private final TezCounter failedShufflesCounter;
  private final TezCounter bytesShuffledCounter;
  private final TezCounter decompressedDataSizeCounter;
  private final TezCounter bytesShuffledToDiskCounter;
  private final TezCounter bytesShuffledToMemCounter;
  private final TezCounter bytesShuffledDirectDiskCounter;
  
  private volatile Throwable shuffleError;
  private final HttpConnectionParams httpConnectionParams;
  

  private final LocalDirAllocator localDirAllocator;
  private final RawLocalFileSystem localFs;
  private final Path[] localDisks;
  private final String localhostName;
  private final int shufflePort;

  private final TezCounter shufflePhaseTime;
  private final TezCounter firstEventReceived;
  private final TezCounter lastEventReceived;

  //To track shuffleInfo events when finalMerge is disabled OR pipelined shuffle is enabled in source.
  @VisibleForTesting
  final Map<Integer, ShuffleEventInfo> shuffleInfoEventsMap;

  // TODO More counters - FetchErrors, speed?
  
  public ShuffleManager(InputContext inputContext, Configuration conf, int numInputs,
      int bufferSize, boolean ifileReadAheadEnabled, int ifileReadAheadLength,
      CompressionCodec codec, FetchedInputAllocator inputAllocator) throws IOException {
    this.inputContext = inputContext;
    this.numInputs = numInputs;
    
    this.shuffledInputsCounter = inputContext.getCounters().findCounter(TaskCounter.NUM_SHUFFLED_INPUTS);
    this.failedShufflesCounter = inputContext.getCounters().findCounter(TaskCounter.NUM_FAILED_SHUFFLE_INPUTS);
    this.bytesShuffledCounter = inputContext.getCounters().findCounter(TaskCounter.SHUFFLE_BYTES);
    this.decompressedDataSizeCounter = inputContext.getCounters().findCounter(TaskCounter.SHUFFLE_BYTES_DECOMPRESSED);
    this.bytesShuffledToDiskCounter = inputContext.getCounters().findCounter(TaskCounter.SHUFFLE_BYTES_TO_DISK);
    this.bytesShuffledToMemCounter = inputContext.getCounters().findCounter(TaskCounter.SHUFFLE_BYTES_TO_MEM);
    this.bytesShuffledDirectDiskCounter = inputContext.getCounters().findCounter(TaskCounter.SHUFFLE_BYTES_DISK_DIRECT);
  
    this.ifileBufferSize = bufferSize;
    this.ifileReadAhead = ifileReadAheadEnabled;
    this.ifileReadAheadLength = ifileReadAheadLength;
    this.codec = codec;
    this.inputManager = inputAllocator;
    this.localDiskFetchEnabled = conf.getBoolean(TezRuntimeConfiguration.TEZ_RUNTIME_OPTIMIZE_LOCAL_FETCH,
        TezRuntimeConfiguration.TEZ_RUNTIME_OPTIMIZE_LOCAL_FETCH_DEFAULT);
    this.sharedFetchEnabled = conf.getBoolean(TezRuntimeConfiguration.TEZ_RUNTIME_OPTIMIZE_SHARED_FETCH,
        TezRuntimeConfiguration.TEZ_RUNTIME_OPTIMIZE_SHARED_FETCH_DEFAULT);
    this.verifyDiskChecksum = conf.getBoolean(
        TezRuntimeConfiguration.TEZ_RUNTIME_SHUFFLE_FETCH_VERIFY_DISK_CHECKSUM,
        TezRuntimeConfiguration.TEZ_RUNTIME_SHUFFLE_FETCH_VERIFY_DISK_CHECKSUM_DEFAULT);

    this.shufflePhaseTime = inputContext.getCounters().findCounter(TaskCounter.SHUFFLE_PHASE_TIME);
    this.firstEventReceived = inputContext.getCounters().findCounter(TaskCounter.FIRST_EVENT_RECEIVED);
    this.lastEventReceived = inputContext.getCounters().findCounter(TaskCounter.LAST_EVENT_RECEIVED);
    this.compositeFetch = ShuffleUtils.isTezShuffleHandler(conf);
    
    this.srcNameTrimmed = TezUtilsInternal.cleanVertexName(inputContext.getSourceVertexName());
  
    completedInputSet = new BitSet(numInputs);
    /**
     * In case of pipelined shuffle, it is possible to get multiple FetchedInput per attempt.
     * We do not know upfront the number of spills from source.
     */
    completedInputs = new LinkedBlockingDeque<FetchedInput>();
    knownSrcHosts = new ConcurrentHashMap<HostPort, InputHost>();
    pendingHosts = new LinkedBlockingQueue<InputHost>();
    obsoletedInputs = Collections.newSetFromMap(new ConcurrentHashMap<InputAttemptIdentifier, Boolean>());
    runningFetchers = Collections.newSetFromMap(new ConcurrentHashMap<Fetcher, Boolean>());

    int maxConfiguredFetchers = 
        conf.getInt(
            TezRuntimeConfiguration.TEZ_RUNTIME_SHUFFLE_PARALLEL_COPIES,
            TezRuntimeConfiguration.TEZ_RUNTIME_SHUFFLE_PARALLEL_COPIES_DEFAULT);
    
    this.numFetchers = Math.min(maxConfiguredFetchers, numInputs);
    
    ExecutorService fetcherRawExecutor = Executors.newFixedThreadPool(
        numFetchers,
        new ThreadFactoryBuilder().setDaemon(true)
            .setNameFormat("Fetcher_B {" + srcNameTrimmed + "} #%d").build());
    this.fetcherExecutor = MoreExecutors.listeningDecorator(fetcherRawExecutor);
    
    ExecutorService schedulerRawExecutor = Executors.newFixedThreadPool(1, new ThreadFactoryBuilder()
        .setDaemon(true).setNameFormat("ShuffleRunner {" + srcNameTrimmed + "}").build());
    this.schedulerExecutor = MoreExecutors.listeningDecorator(schedulerRawExecutor);
    this.schedulerCallable = new RunShuffleCallable(conf);
    
    this.startTime = System.currentTimeMillis();
    this.lastProgressTime = startTime;

    String auxiliaryService = conf.get(TezConfiguration.TEZ_AM_SHUFFLE_AUXILIARY_SERVICE_ID,
        TezConfiguration.TEZ_AM_SHUFFLE_AUXILIARY_SERVICE_ID_DEFAULT);
    SecretKey shuffleSecret = ShuffleUtils
        .getJobTokenSecretFromTokenBytes(inputContext
            .getServiceConsumerMetaData(auxiliaryService));
    this.jobTokenSecretMgr = new JobTokenSecretManager(shuffleSecret);
    this.asyncHttp = conf.getBoolean(TezRuntimeConfiguration.TEZ_RUNTIME_SHUFFLE_USE_ASYNC_HTTP, false);
    httpConnectionParams = ShuffleUtils.getHttpConnectionParams(conf);

    this.localFs = (RawLocalFileSystem) FileSystem.getLocal(conf).getRaw();

    this.localDirAllocator = new LocalDirAllocator(
        TezRuntimeFrameworkConfigs.LOCAL_DIRS);

    this.localDisks = Iterables.toArray(
        localDirAllocator.getAllLocalPathsToRead(".", conf), Path.class);
    this.localhostName = inputContext.getExecutionContext().getHostName();
    final ByteBuffer shuffleMetaData =
        inputContext.getServiceProviderMetaData(auxiliaryService);
    this.shufflePort = ShuffleUtils.deserializeShuffleProviderMetaData(shuffleMetaData);

    /**
     * Setting to very high val can lead to Http 400 error. Cap it to 75; every attempt id would
     * be approximately 48 bytes; 48 * 75 = 3600 which should give some room for other info in URL.
     */
    this.maxTaskOutputAtOnce = Math.max(1, Math.min(75, conf.getInt(
        TezRuntimeConfiguration.TEZ_RUNTIME_SHUFFLE_FETCH_MAX_TASK_OUTPUT_AT_ONCE,
        TezRuntimeConfiguration.TEZ_RUNTIME_SHUFFLE_FETCH_MAX_TASK_OUTPUT_AT_ONCE_DEFAULT)));

    Arrays.sort(this.localDisks);

    shuffleInfoEventsMap = new ConcurrentHashMap<Integer, ShuffleEventInfo>();

    LOG.info(srcNameTrimmed + ": numInputs=" + numInputs + ", compressionCodec="
        + (codec == null ? "NoCompressionCodec" : codec.getClass().getName()) + ", numFetchers="
        + numFetchers + ", ifileBufferSize=" + ifileBufferSize + ", ifileReadAheadEnabled="
        + ifileReadAhead + ", ifileReadAheadLength=" + ifileReadAheadLength +", "
        + "localDiskFetchEnabled=" + localDiskFetchEnabled + ", "
        + "sharedFetchEnabled=" + sharedFetchEnabled + ", "
        + httpConnectionParams.toString() + ", maxTaskOutputAtOnce=" + maxTaskOutputAtOnce);
  }

  public void run() throws IOException {
    Preconditions.checkState(inputManager != null, "InputManager must be configured");

    ListenableFuture<Void> runShuffleFuture = schedulerExecutor.submit(schedulerCallable);
    Futures.addCallback(runShuffleFuture, new SchedulerFutureCallback());
    // Shutdown this executor once this task, and the callback complete.
    schedulerExecutor.shutdown();
  }
  
  private class RunShuffleCallable extends CallableWithNdc<Void> {

    private final Configuration conf;

    public RunShuffleCallable(Configuration conf) {
      this.conf = conf;
    }

    @Override
    protected Void callInternal() throws Exception {
      while (!isShutdown.get() && numCompletedInputs.get() < numInputs) {
        lock.lock();
        try {
          if (runningFetchers.size() >= numFetchers || pendingHosts.isEmpty()) {
            if (numCompletedInputs.get() < numInputs) {
              wakeLoop.await();
            }
          }
        } finally {
          lock.unlock();
        }

        if (shuffleError != null) {
          // InputContext has already been informed of a fatal error. Relying on
          // tez to kill the task.
          break;
        }

        if (LOG.isDebugEnabled()) {
          LOG.debug(srcNameTrimmed + ": " + "NumCompletedInputs: " + numCompletedInputs);
        }
        if (numCompletedInputs.get() < numInputs && !isShutdown.get()) {
          lock.lock();
          try {
            int maxFetchersToRun = numFetchers - runningFetchers.size();
            int count = 0;
            while (pendingHosts.peek() != null && !isShutdown.get()) {
              InputHost inputHost = null;
              try {
                inputHost = pendingHosts.take();
              } catch (InterruptedException e) {
                if (isShutdown.get()) {
                  LOG.info(srcNameTrimmed + ": " + "Interrupted and hasBeenShutdown, Breaking out of ShuffleScheduler Loop");
                  Thread.currentThread().interrupt();
                  break;
                } else {
                  throw e;
                }
              }
              if (LOG.isDebugEnabled()) {
                LOG.debug(srcNameTrimmed + ": " + "Processing pending host: " +
                    inputHost.toDetailedString());
              }
              if (inputHost.getNumPendingPartitions() > 0 && !isShutdown.get()) {
                Fetcher fetcher = constructFetcherForHost(inputHost, conf);
                runningFetchers.add(fetcher);
                if (isShutdown.get()) {
                  LOG.info(srcNameTrimmed + ": " + "hasBeenShutdown," +
                      "Breaking out of ShuffleScheduler Loop");
                  break;
                }
                ListenableFuture<FetchResult> future = fetcherExecutor
                    .submit(fetcher);
                Futures.addCallback(future, new FetchFutureCallback(fetcher));
                if (++count >= maxFetchersToRun) {
                  break;
                }
              } else {
                if (LOG.isDebugEnabled()) {
                  LOG.debug(srcNameTrimmed + ": " + "Skipping host: " +
                      inputHost.getIdentifier() +
                      " since it has no inputs to process");
                }
              }
            }
          } finally {
            lock.unlock();
          }
        }
      }
      shufflePhaseTime.setValue(System.currentTimeMillis() - startTime);
      LOG.info(srcNameTrimmed + ": " + "Shutting down FetchScheduler, Was Interrupted: " + Thread.currentThread().isInterrupted());
      if (!fetcherExecutor.isShutdown()) {
        fetcherExecutor.shutdownNow();
      }
      return null;
    }
  }

  private boolean validateInputAttemptForPipelinedShuffle(InputAttemptIdentifier input) {
    //For pipelined shuffle.
    //TODO: TEZ-2132 for error handling. As of now, fail fast if there is a different attempt
    if (input.canRetrieveInputInChunks()) {
      ShuffleEventInfo eventInfo = shuffleInfoEventsMap.get(input.getInputIdentifier());
      if (eventInfo != null && input.getAttemptNumber() != eventInfo.attemptNum) {
        //speculative attempts or failure attempts. Fail fast here.
        reportFatalError(new IOException(), input + " already exists. "
            + "Previous attempt's data could have been already merged "
            + "to memory/disk outputs.  Failing the fetch early. currentAttemptNum=" + eventInfo
            .attemptNum + ", eventsProcessed=" + eventInfo.eventsProcessed + ", newAttemptNum=" +
            input.getAttemptNumber());
        return false;
      }
    }
    return true;
  }

  @VisibleForTesting
  Fetcher constructFetcherForHost(InputHost inputHost, Configuration conf) {

    Path lockDisk = null;

    if (sharedFetchEnabled) {
      // pick a single lock disk from the edge name's hashcode + host hashcode
      final int h = Math.abs(Objects.hashCode(this.srcNameTrimmed, inputHost.getHost()));
      lockDisk = new Path(this.localDisks[h % this.localDisks.length], "locks");
    }

    FetcherBuilder fetcherBuilder = new FetcherBuilder(ShuffleManager.this,
      httpConnectionParams, inputManager, inputContext.getApplicationId(), inputContext.getDagIdentifier(),
        jobTokenSecretMgr, srcNameTrimmed, conf, localFs, localDirAllocator,
        lockDisk, localDiskFetchEnabled, sharedFetchEnabled,
        localhostName, shufflePort, asyncHttp, verifyDiskChecksum, compositeFetch);

    if (codec != null) {
      fetcherBuilder.setCompressionParameters(codec);
    }
    fetcherBuilder.setIFileParams(ifileReadAhead, ifileReadAheadLength);

    // Remove obsolete inputs from the list being given to the fetcher. Also
    // remove from the obsolete list.
    PartitionToInputs pendingInputsOfOnePartitionRange = inputHost
        .clearAndGetOnePartitionRange();
    int includedMaps = 0;
    for (Iterator<InputAttemptIdentifier> inputIter =
        pendingInputsOfOnePartitionRange.getInputs().iterator();
            inputIter.hasNext();) {
      InputAttemptIdentifier input = inputIter.next();

      //For pipelined shuffle.
      if (!validateInputAttemptForPipelinedShuffle(input)) {
        continue;
      }

      // Avoid adding attempts which have already completed.
      boolean alreadyCompleted;
      if (input instanceof CompositeInputAttemptIdentifier) {
        CompositeInputAttemptIdentifier compositeInput = (CompositeInputAttemptIdentifier)input;
        int nextClearBit = completedInputSet.nextClearBit(compositeInput.getInputIdentifier());
        int maxClearBit = compositeInput.getInputIdentifier() + compositeInput.getInputIdentifierCount();
        alreadyCompleted = nextClearBit > maxClearBit;
      } else {
          alreadyCompleted = completedInputSet.get(input.getInputIdentifier());
      }
      // Avoid adding attempts which have already completed or have been marked as OBSOLETE
      if (alreadyCompleted || obsoletedInputs.contains(input)) {
        inputIter.remove();
        continue;
      }

      // Check if max threshold is met
      if (includedMaps >= maxTaskOutputAtOnce) {
        inputIter.remove();
        //add to inputHost
        inputHost.addKnownInput(pendingInputsOfOnePartitionRange.getPartition(),
            pendingInputsOfOnePartitionRange.getPartitionCount(), input);
      } else {
        includedMaps++;
      }
    }
    if (inputHost.getNumPendingPartitions() > 0) {
      pendingHosts.add(inputHost); //add it to queue
    }
    fetcherBuilder.assignWork(inputHost.getHost(), inputHost.getPort(),
        pendingInputsOfOnePartitionRange.getPartition(),
        pendingInputsOfOnePartitionRange.getPartitionCount(),
            pendingInputsOfOnePartitionRange.getInputs());
    if (LOG.isDebugEnabled()) {
      LOG.debug("Created Fetcher for host: " + inputHost.getHost()
          + ", info: " + inputHost.getAdditionalInfo()
          + ", with inputs: " + pendingInputsOfOnePartitionRange);
    }
    return fetcherBuilder.build();
  }
  
  /////////////////// Methods for InputEventHandler
  
  public void addKnownInput(String hostName, int port,
                            CompositeInputAttemptIdentifier srcAttemptIdentifier, int srcPhysicalIndex) {
    HostPort identifier = new HostPort(hostName, port);
    InputHost host = knownSrcHosts.get(identifier);
    if (host == null) {
      host = new InputHost(identifier);
      InputHost old = knownSrcHosts.putIfAbsent(identifier, host);
      if (old != null) {
        host = old;
      }
    }
    if (LOG.isDebugEnabled()) {
      LOG.debug(srcNameTrimmed + ": " + "Adding input: " +
          srcAttemptIdentifier + ", to host: " + host);
    }

    if (!validateInputAttemptForPipelinedShuffle(srcAttemptIdentifier)) {
      return;
    }
    int inputIdentifier = srcAttemptIdentifier.getInputIdentifier();
    for (int i = 0; i < srcAttemptIdentifier.getInputIdentifierCount(); i++) {
      if (shuffleInfoEventsMap.get(inputIdentifier + i) == null) {
        shuffleInfoEventsMap.put(inputIdentifier + i, new ShuffleEventInfo(srcAttemptIdentifier.expand(i)));
      }
    }

    host.addKnownInput(srcPhysicalIndex, srcAttemptIdentifier.getInputIdentifierCount(), srcAttemptIdentifier);
    lock.lock();
    try {
      boolean added = pendingHosts.offer(host);
      if (!added) {
        String errorMessage = "Unable to add host: " +
            host.getIdentifier() + " to pending queue";
        LOG.error(errorMessage);
        throw new TezUncheckedException(errorMessage);
      }
      wakeLoop.signal();
    } finally {
      lock.unlock();
    }
  }

  public void addCompletedInputWithNoData(
      InputAttemptIdentifier srcAttemptIdentifier) {
    int inputIdentifier = srcAttemptIdentifier.getInputIdentifier();
    if (LOG.isDebugEnabled()) {
      LOG.debug("No input data exists for SrcTask: " + inputIdentifier + ". Marking as complete.");
    }
    lock.lock();
    try {
      if (!completedInputSet.get(inputIdentifier)) {
        NullFetchedInput fetchedInput = new NullFetchedInput(srcAttemptIdentifier);
        if (!srcAttemptIdentifier.canRetrieveInputInChunks()) {
          registerCompletedInput(fetchedInput);
        } else {
          registerCompletedInputForPipelinedShuffle(srcAttemptIdentifier, fetchedInput);
        }
      }
      // Awake the loop to check for termination.
      wakeLoop.signal();
    } finally {
      lock.unlock();
    }
  }

  protected synchronized  void updateEventReceivedTime() {
    long relativeTime = System.currentTimeMillis() - startTime;
    if (firstEventReceived.getValue() == 0) {
      firstEventReceived.setValue(relativeTime);
      lastEventReceived.setValue(relativeTime);
      return;
    }
    lastEventReceived.setValue(relativeTime);
  }

  void obsoleteKnownInput(InputAttemptIdentifier srcAttemptIdentifier) {
    obsoletedInputs.add(srcAttemptIdentifier);
    // TODO NEWTEZ Maybe inform the fetcher about this. For now, this is used during the initial fetch list construction.
  }

  /////////////////// End of Methods for InputEventHandler
  /////////////////// Methods from FetcherCallbackHandler

  /**
   * Placeholder for tracking shuffle events in case we get multiple spills info for the same
   * attempt.
   */
  static class ShuffleEventInfo {
    BitSet eventsProcessed;
    int finalEventId = -1; //0 indexed
    int attemptNum;
    String id;


    ShuffleEventInfo(InputAttemptIdentifier input) {
      this.id = input.getInputIdentifier() + "_" + input.getAttemptNumber();
      this.eventsProcessed = new BitSet();
      this.attemptNum = input.getAttemptNumber();
    }

    void spillProcessed(int spillId) {
      if (finalEventId != -1) {
        Preconditions.checkState(eventsProcessed.cardinality() <= (finalEventId + 1),
            "Wrong state. eventsProcessed cardinality=" + eventsProcessed.cardinality() + " "
                + "finalEventId=" + finalEventId + ", spillId=" + spillId + ", " + toString());
      }
      eventsProcessed.set(spillId);
    }

    void setFinalEventId(int spillId) {
      finalEventId = spillId;
    }

    boolean isDone() {
      if (LOG.isDebugEnabled()) {
        LOG.debug("finalEventId=" + finalEventId + ", eventsProcessed cardinality=" +
            eventsProcessed.cardinality());
      }
      return ((finalEventId != -1) && (finalEventId + 1) == eventsProcessed.cardinality());
    }

    public String toString() {
      return "[eventsProcessed=" + eventsProcessed + ", finalEventId=" + finalEventId
          +  ", id=" + id + ", attemptNum=" + attemptNum + "]";
    }
  }

  @Override
  public void fetchSucceeded(String host, InputAttemptIdentifier srcAttemptIdentifier,
      FetchedInput fetchedInput, long fetchedBytes, long decompressedLength, long copyDuration)
      throws IOException {
    int inputIdentifier = srcAttemptIdentifier.getInputIdentifier();

    // Count irrespective of whether this is a copy of an already fetched input
    lock.lock();
    try {
      lastProgressTime = System.currentTimeMillis();
<<<<<<< HEAD
    } finally {
      lock.unlock();
    }
    
    inputContext.notifyProgress();
    boolean committed = false;
    if (!completedInputSet.get(inputIdentifier)) {
      synchronized (completedInputSet) {
        if (!completedInputSet.get(inputIdentifier)) {
          fetchedInput.commit();
          committed = true;
          fetchStatsLogger.logIndividualFetchComplete(copyDuration, fetchedBytes,
              decompressedLength, fetchedInput.getType().toString(), srcAttemptIdentifier);

          // Processing counters for completed and commit fetches only. Need
          // additional counters for excessive fetches - which primarily comes
          // in after speculation or retries.
          shuffledInputsCounter.increment(1);
          bytesShuffledCounter.increment(fetchedBytes);
          if (fetchedInput.getType() == Type.MEMORY) {
            bytesShuffledToMemCounter.increment(fetchedBytes);
          } else if (fetchedInput.getType() == Type.DISK) {
            bytesShuffledToDiskCounter.increment(fetchedBytes);
          } else if (fetchedInput.getType() == Type.DISK_DIRECT) {
            bytesShuffledDirectDiskCounter.increment(fetchedBytes);
          }
          decompressedDataSizeCounter.increment(decompressedLength);

          if (!srcAttemptIdentifier.canRetrieveInputInChunks()) {
            registerCompletedInput(fetchedInput);
          } else {
            registerCompletedInputForPipelinedShuffle(srcAttemptIdentifier, fetchedInput);
          }
=======
      inputContext.notifyProgress();
      if (!completedInputSet.get(inputIdentifier)) {
        fetchedInput.commit();
        ShuffleUtils.logIndividualFetchComplete(LOG, copyDuration,
            fetchedBytes, decompressedLength, fetchedInput.getType().toString(), srcAttemptIdentifier);

        // Processing counters for completed and commit fetches only. Need
        // additional counters for excessive fetches - which primarily comes
        // in after speculation or retries.
        shuffledInputsCounter.increment(1);
        bytesShuffledCounter.increment(fetchedBytes);
        if (fetchedInput.getType() == Type.MEMORY) {
          bytesShuffledToMemCounter.increment(fetchedBytes);
        } else if (fetchedInput.getType() == Type.DISK) {
          bytesShuffledToDiskCounter.increment(fetchedBytes);
        } else if (fetchedInput.getType() == Type.DISK_DIRECT) {
          bytesShuffledDirectDiskCounter.increment(fetchedBytes);
        }
        decompressedDataSizeCounter.increment(decompressedLength);
>>>>>>> b81592ad

        if (!srcAttemptIdentifier.canRetrieveInputInChunks()) {
          registerCompletedInput(fetchedInput);
        } else {
          registerCompletedInputForPipelinedShuffle(srcAttemptIdentifier, fetchedInput);
        }

        totalBytesShuffledTillNow += fetchedBytes;
        logProgress();
        wakeLoop.signal();
      } else {
        fetchedInput.abort(); // If this fails, the fetcher may attempt another abort.
      }
    } finally {
      lock.unlock();
    }
    // TODO NEWTEZ Maybe inform fetchers, in case they have an alternate attempt of the same task in their queue.
  }

  private void registerCompletedInput(FetchedInput fetchedInput) {
    lock.lock();
    try {
      maybeInformInputReady(fetchedInput);
      adjustCompletedInputs(fetchedInput);
      numFetchedSpills.getAndIncrement();
    } finally {
      lock.unlock();
    }
  }

  private void maybeInformInputReady(FetchedInput fetchedInput) {
    lock.lock();
    try {
      completedInputs.add(fetchedInput);
      if (!inputReadyNotificationSent.getAndSet(true)) {
        // TODO Should eventually be controlled by Inputs which are processing the data.
        inputContext.inputIsReady();
      }
    } finally {
      lock.unlock();
    }
  }

  private void adjustCompletedInputs(FetchedInput fetchedInput) {
    lock.lock();
    try {
      completedInputSet.set(fetchedInput.getInputAttemptIdentifier().getInputIdentifier());

      int numComplete = numCompletedInputs.incrementAndGet();
      if (numComplete == numInputs) {
        LOG.info("All inputs fetched for input vertex : " + inputContext.getSourceVertexName());
      }
    } finally {
      lock.unlock();
    }
  }

  private void registerCompletedInputForPipelinedShuffle(InputAttemptIdentifier
      srcAttemptIdentifier, FetchedInput fetchedInput) {
    /**
     * For pipelinedshuffle it is possible to get multiple spills. Claim success only when
     * all spills pertaining to an attempt are done.
     */
    if (!validateInputAttemptForPipelinedShuffle(srcAttemptIdentifier)) {
      return;
    }

    int inputIdentifier = srcAttemptIdentifier.getInputIdentifier();
    ShuffleEventInfo eventInfo = shuffleInfoEventsMap.get(inputIdentifier);

    //for empty partition case
    if (eventInfo == null && fetchedInput instanceof NullFetchedInput) {
      eventInfo = new ShuffleEventInfo(srcAttemptIdentifier);
      shuffleInfoEventsMap.put(inputIdentifier, eventInfo);
    }

    assert(eventInfo != null);
    eventInfo.spillProcessed(srcAttemptIdentifier.getSpillEventId());
    numFetchedSpills.getAndIncrement();

    if (srcAttemptIdentifier.getFetchTypeInfo() == InputAttemptIdentifier.SPILL_INFO.FINAL_UPDATE) {
      eventInfo.setFinalEventId(srcAttemptIdentifier.getSpillEventId());
    }

    lock.lock();
    try {
      /**
       * When fetch is complete for a spill, add it to completedInputs to ensure that it is
       * available for downstream processing. Final success will be claimed only when all
       * spills are downloaded from the source.
       */
      maybeInformInputReady(fetchedInput);


      //check if we downloaded all spills pertaining to this InputAttemptIdentifier
      if (eventInfo.isDone()) {
        adjustCompletedInputs(fetchedInput);
        shuffleInfoEventsMap.remove(srcAttemptIdentifier.getInputIdentifier());
      }
    } finally {
      lock.unlock();
    }

    if (LOG.isTraceEnabled()) {
      LOG.trace("eventInfo " + eventInfo.toString());
    }
  }

  private void reportFatalError(Throwable exception, String message) {
    LOG.error(message);
    inputContext.reportFailure(TaskFailureType.NON_FATAL, exception, message);
  }

  @Override
  public void fetchFailed(String host,
      InputAttemptIdentifier srcAttemptIdentifier, boolean connectFailed) {
    // TODO NEWTEZ. Implement logic to report fetch failures after a threshold.
    // For now, reporting immediately.
    LOG.info(srcNameTrimmed + ": " + "Fetch failed for src: " + srcAttemptIdentifier
        + "InputIdentifier: " + srcAttemptIdentifier + ", connectFailed: "
        + connectFailed);
    failedShufflesCounter.increment(1);
    inputContext.notifyProgress();
    if (srcAttemptIdentifier == null) {
      reportFatalError(null, "Received fetchFailure for an unknown src (null)");
    } else {
    InputReadErrorEvent readError = InputReadErrorEvent.create(
        "Fetch failure while fetching from "
            + TezRuntimeUtils.getTaskAttemptIdentifier(
            inputContext.getSourceVertexName(),
            srcAttemptIdentifier.getInputIdentifier(),
            srcAttemptIdentifier.getAttemptNumber()),
        srcAttemptIdentifier.getInputIdentifier(),
        srcAttemptIdentifier.getAttemptNumber());

    List<Event> failedEvents = Lists.newArrayListWithCapacity(1);
    failedEvents.add(readError);
    inputContext.sendEvents(failedEvents);
    }
  }
  /////////////////// End of Methods from FetcherCallbackHandler

  public void shutdown() throws InterruptedException {
    if (Thread.currentThread().isInterrupted()) {
      //TODO: need to cleanup all FetchedInput (DiskFetchedInput, LocalDisFetchedInput), lockFile
      //As of now relying on job cleanup (when all directories would be cleared)
      LOG.info(srcNameTrimmed + ": " + "Thread interrupted. Need to cleanup the local dirs");
    }
    if (!isShutdown.getAndSet(true)) {
      // Shut down any pending fetchers
      LOG.info("Shutting down pending fetchers on source" + srcNameTrimmed + ": "
          + runningFetchers.size());
      lock.lock();
      try {
        wakeLoop.signal(); // signal the fetch-scheduler
        for (Fetcher fetcher : runningFetchers) {
          try {
            fetcher.shutdown(); // This could be parallelized.
          } catch (Exception e) {
            LOG.warn(
                "Error while stopping fetcher during shutdown. Ignoring and continuing. Message={}",
                e.getMessage());
          }
        }
      } finally {
        lock.unlock();
      }

      if (this.schedulerExecutor != null && !this.schedulerExecutor.isShutdown()) {
        this.schedulerExecutor.shutdownNow();
      }
      if (this.fetcherExecutor != null && !this.fetcherExecutor.isShutdown()) {
        this.fetcherExecutor.shutdownNow(); // Interrupts all running fetchers.
      }
    }
  }

  /////////////////// Methods for walking the available inputs
  
  /**
   * @return true if there is another input ready for consumption.
   */
  public boolean newInputAvailable() {
    FetchedInput head = completedInputs.peek();
    if (head == null || head instanceof NullFetchedInput) {
      return false;
    } else {
      return true;
    }
  }

  /**
   * @return true if all of the required inputs have been fetched.
   */
  public boolean allInputsFetched() {
    lock.lock();
    try {
      return numCompletedInputs.get() == numInputs;
    } finally {
      lock.unlock();
    }
  }

  /**
   * @return the next available input, or null if there are no available inputs.
   *         This method will block if there are currently no available inputs,
   *         but more may become available.
   */
  public FetchedInput getNextInput() throws InterruptedException {
    FetchedInput input = null;
    do {
      // Check for no additional inputs
      lock.lock();
      try {
        input = completedInputs.peek();
        if (input == null && allInputsFetched()) {
          break;
        }
      } finally {
        lock.unlock();
      }
      input = completedInputs.take(); // block
    } while (input instanceof NullFetchedInput);
    return input;
  }

  public int getNumInputs() {
    return numInputs;
  }

  public float getNumCompletedInputsFloat() {
    return numCompletedInputs.floatValue();
  }

  /////////////////// End of methods for walking the available inputs


  /**
   * Fake input that is added to the completed input list in case an input does not have any data.
   *
   */
  @VisibleForTesting
  static class NullFetchedInput extends FetchedInput {

    public NullFetchedInput(InputAttemptIdentifier inputAttemptIdentifier) {
      super(Type.MEMORY, -1, -1, inputAttemptIdentifier, null);
    }

    @Override
    public OutputStream getOutputStream() throws IOException {
      throw new UnsupportedOperationException("Not supported for NullFetchedInput");
    }

    @Override
    public InputStream getInputStream() throws IOException {
      throw new UnsupportedOperationException("Not supported for NullFetchedInput");
    }

    @Override
    public void commit() throws IOException {
      throw new UnsupportedOperationException("Not supported for NullFetchedInput");
    }

    @Override
    public void abort() throws IOException {
      throw new UnsupportedOperationException("Not supported for NullFetchedInput");
    }

    @Override
    public void free() {
      throw new UnsupportedOperationException("Not supported for NullFetchedInput");
    }
  }

  private final AtomicInteger nextProgressLineEventCount = new AtomicInteger(0);

  private void logProgress() {
    int inputsDone = numCompletedInputs.get();

    if (inputsDone > nextProgressLineEventCount.get() || inputsDone == numInputs) {
      nextProgressLineEventCount.addAndGet(50);
      double mbs = (double) totalBytesShuffledTillNow / (1024 * 1024);
      long secsSinceStart = (System.currentTimeMillis() - startTime) / 1000 + 1;

      double transferRate = mbs / secsSinceStart;
      LOG.info("copy(" + inputsDone + " (spillsFetched=" + numFetchedSpills.get() + ") of " +
          numInputs +
          ". Transfer rate (CumulativeDataFetched/TimeSinceInputStarted)) "
          + mbpsFormat.format(transferRate) + " MB/s)");

    }
  }


  private class SchedulerFutureCallback implements FutureCallback<Void> {

    @Override
    public void onSuccess(Void result) {
      LOG.info(srcNameTrimmed + ": " + "Scheduler thread completed");
    }

    @Override
    public void onFailure(Throwable t) {
      if (isShutdown.get()) {
        if (LOG.isDebugEnabled()) {
          LOG.debug(srcNameTrimmed + ": " + "Already shutdown. Ignoring error: " + t);
        }
      } else {
        LOG.error(srcNameTrimmed + ": " + "Scheduler failed with error: ", t);
        inputContext.reportFailure(TaskFailureType.NON_FATAL, t, "Shuffle Scheduler Failed");
      }
    }
    
  }
  
  private class FetchFutureCallback implements FutureCallback<FetchResult> {

    private final Fetcher fetcher;
    
    public FetchFutureCallback(Fetcher fetcher) {
      this.fetcher = fetcher;
    }
    
    private void doBookKeepingForFetcherComplete() {
      lock.lock();
      try {
        runningFetchers.remove(fetcher);
        wakeLoop.signal();
      } finally {
        lock.unlock();
      }
    }
    
    @Override
    public void onSuccess(FetchResult result) {
      fetcher.shutdown();
      if (isShutdown.get()) {
        if (LOG.isDebugEnabled()) {
          LOG.debug(srcNameTrimmed + ": " + "Already shutdown. Ignoring event from fetcher");
        }
      } else {
        Iterable<InputAttemptIdentifier> pendingInputs = result.getPendingInputs();
        if (pendingInputs != null && pendingInputs.iterator().hasNext()) {
          HostPort identifier = new HostPort(result.getHost(),
              result.getPort());
          InputHost inputHost = knownSrcHosts.get(identifier);
          assert inputHost != null;
          for (InputAttemptIdentifier input : pendingInputs) {
            inputHost.addKnownInput(result.getPartition(), result.getPartitionCount(), input);
          }
          inputHost.setAdditionalInfo(result.getAdditionalInfo());
          pendingHosts.add(inputHost);
        }
        doBookKeepingForFetcherComplete();
      }
    }

    @Override
    public void onFailure(Throwable t) {
      // Unsuccessful - the fetcher may not have shutdown correctly. Try shutting it down.
      fetcher.shutdown();
      if (isShutdown.get()) {
        if (LOG.isDebugEnabled()) {
          LOG.debug(srcNameTrimmed + ": " + "Already shutdown. Ignoring error from fetcher: " + t);
        }
      } else {
        LOG.error(srcNameTrimmed + ": " + "Fetcher failed with error: ", t);
        shuffleError = t;
        inputContext.reportFailure(TaskFailureType.NON_FATAL, t, "Fetch failed");
        doBookKeepingForFetcherComplete();
      }
    }
  }
}
<|MERGE_RESOLUTION|>--- conflicted
+++ resolved
@@ -626,45 +626,10 @@
     lock.lock();
     try {
       lastProgressTime = System.currentTimeMillis();
-<<<<<<< HEAD
-    } finally {
-      lock.unlock();
-    }
-    
-    inputContext.notifyProgress();
-    boolean committed = false;
-    if (!completedInputSet.get(inputIdentifier)) {
-      synchronized (completedInputSet) {
-        if (!completedInputSet.get(inputIdentifier)) {
-          fetchedInput.commit();
-          committed = true;
-          fetchStatsLogger.logIndividualFetchComplete(copyDuration, fetchedBytes,
-              decompressedLength, fetchedInput.getType().toString(), srcAttemptIdentifier);
-
-          // Processing counters for completed and commit fetches only. Need
-          // additional counters for excessive fetches - which primarily comes
-          // in after speculation or retries.
-          shuffledInputsCounter.increment(1);
-          bytesShuffledCounter.increment(fetchedBytes);
-          if (fetchedInput.getType() == Type.MEMORY) {
-            bytesShuffledToMemCounter.increment(fetchedBytes);
-          } else if (fetchedInput.getType() == Type.DISK) {
-            bytesShuffledToDiskCounter.increment(fetchedBytes);
-          } else if (fetchedInput.getType() == Type.DISK_DIRECT) {
-            bytesShuffledDirectDiskCounter.increment(fetchedBytes);
-          }
-          decompressedDataSizeCounter.increment(decompressedLength);
-
-          if (!srcAttemptIdentifier.canRetrieveInputInChunks()) {
-            registerCompletedInput(fetchedInput);
-          } else {
-            registerCompletedInputForPipelinedShuffle(srcAttemptIdentifier, fetchedInput);
-          }
-=======
       inputContext.notifyProgress();
       if (!completedInputSet.get(inputIdentifier)) {
         fetchedInput.commit();
-        ShuffleUtils.logIndividualFetchComplete(LOG, copyDuration,
+        fetchStatsLogger.logIndividualFetchComplete(copyDuration,
             fetchedBytes, decompressedLength, fetchedInput.getType().toString(), srcAttemptIdentifier);
 
         // Processing counters for completed and commit fetches only. Need
@@ -680,7 +645,6 @@
           bytesShuffledDirectDiskCounter.increment(fetchedBytes);
         }
         decompressedDataSizeCounter.increment(decompressedLength);
->>>>>>> b81592ad
 
         if (!srcAttemptIdentifier.canRetrieveInputInChunks()) {
           registerCompletedInput(fetchedInput);
